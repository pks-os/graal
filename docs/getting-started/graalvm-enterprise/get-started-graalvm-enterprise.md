---
layout: ohc
permalink: /getting-started/
---

# Get Started with Oracle GraalVM Enterprise Edition

Here you will find information about downloading and installing GraalVM Enterprise, running basic applications with it, and adding support for its accompanying features.
Further, you will learn about the polyglot capabilities of GraalVM Enterprise and see how to build platform-specific native executables of JVM-based applications.

If you are new to GraalVM Enterprise or have little experience using it, we recommend starting with the [GraalVM Enterprise Overview](../../enterprise-overview/architecture-overview.md) page.
There you will find information about GraalVM Enterprise's architecture, the distributions available, supported platforms, licensing and support, core and additional features, and much more.

If you have GraalVM Enterprise already installed and have experience using it, you can skip this getting started guide and proceed to the in-depth [Reference Manuals](../../reference-manual/reference-manuals.md).

## Download GraalVM Enterprise

You can get Oracle GraalVM Enterprise Edition by:
- downloading from [Oracle GraalVM Downloads](https://www.oracle.com/downloads/graalvm-downloads.html) and accepting [Oracle Technology Network License Agreement for GraalVM Enterprise Edition](https://www.oracle.com/downloads/licenses/graalvm-otn-license.html) for developing, testing, prototyping, and demonstrating Your application.
- subscribing to [Oracle Java SE Subscription and Oracle Java SE Desktop Subscription](https://www.oracle.com/uk/java/java-se-subscription/). The subscription includes entitlement to GraalVM Enterprise.
- subscribing to [Oracle Cloud](https://www.oracle.com/cloud). GraalVM Enterprise is free to use, including support, for Oracle Cloud subscribers.

## Install GraalVM Enterprise

Choose your operating system and proceed to the installation steps for your specific platform:

* [Linux](installation-linux.md)
* [Linux ARM64](installation-linux-aarch64.md)
* [Oracle Linux](oci/compute-instances.md)
* [macOS](installation-macos.md)
* [Windows](installation-windows.md)

## Start Running Applications

The core distribution of GraalVM includes the JVM and the GraalVM compiler.
Having downloaded and installed GraalVM, you can already run any Java application unmodified.

Other languages support can be installed on request, using **gu** -- the GraalVM Updater tool to install additional language runtimes and utilities.
Further below you will find information on how to add other optionally available GraalVM runtimes including JavaScript, Node.js, LLVM, Ruby, R, Python, and WebAssembly.

## Runtime for Different Languages

### Java

The `java` launcher runs the JVM with the GraalVM default compiler - Graal.
Check the Java version upon the installation:
```shell
$GRAALVM_HOME/bin/java -version
```

Take a look at this typical `HelloWorld` class:
```java
public class HelloWorld {
  public static void main(String[] args) {
    System.out.println("Hello, World!");
  }
}
```

Run the following commands to compile this class to bytecode and then execute it:
```shell
javac HelloWorld.java
java HelloWorld
Hello World!
```

You can find a collection of larger Java examples on the [Examples Applications](../../examples/examples.md) page.
For more information on the GraalVM compiler, go to the [Graal compiler](../../reference-manual/java/compiler.md).
For more extensive documentation on running Java, proceed to [JVM Languages](../../reference-manual/java/README.md).

### JavaScript and Node.js

GraalVM supports running JavaScript applications. 
The JavaScript runtime is optionally available and can be installed with this command:
```shell
gu install js
```

It installs the `js` launcher in the `$GRAALVM_HOME/bin` directory.
With the JavaScript runtime installed, you can execute plain JavaScript code, both in REPL mode and by executing script files directly:
```shell
$GRAALVM_HOME/bin/js
> 1 + 2
3
```

GraalVM also supports running Node.js applications.
The Node.js support is not installed by default, but can be easily added with this command:
```shell
gu install nodejs
```

Both `node` and  `npm` launchers then become available in the `$GRAALVM_HOME/bin` directory.

```shell
$GRAALVM_HOME/bin/node -v
v16.14.2
```

More than 100,000 npm packages are regularly tested and are compatible with GraalVM Enterprise, including modules like express, react, async, request, browserify, grunt, mocha, and underscore.
To install a Node.js module, use the `npm` executable from the `<graalvm>/bin` folder, which is installed together with `node`.
The `npm` command is equivalent to the default Node.js command and supports all Node.js APIs.

Install the modules `colors`, `ansispan`, and `express` using `npm install`.
After the modules are installed, you can use them from your application.
```shell
$GRAALVM_HOME/bin/npm install colors ansispan express
```

Use the following code snippet and save it as the `app.js` file in the same directory where you installed the Node.js modules:
```js
const http = require("http");
const span = require("ansispan");
require("colors");

http.createServer(function (request, response) {
    response.writeHead(200, {"Content-Type": "text/html"});
    response.end(span("Hello Graal.js!".green));
}).listen(8000, function() { console.log("Graal.js server running at http://127.0.0.1:8000/".red); });

setTimeout(function() { console.log("DONE!"); process.exit(); }, 2000);
```

Run _app.js_ on GraalVM Enterprise using the `node` command:
```shell
$JAVA_HOME/bin/node app.js
```

For more detailed documentation and information on compatibility with Node.js, proceed to [JavaScript and Node.js](../../reference-manual/js/README.md).

### LLVM Languages

The GraalVM LLVM runtime can execute C/C++, Rust, and other programming languages that can be compiled to LLVM bitcode.

The LLVM runtime is optionally available and can be installed with this command:
```shell
$GRAALVM_HOME/bin/gu install llvm
```

It installs the GraalVM implementation of `lli` in the `$GRAALVM_HOME/bin` directory.
Check the version upon the installation:

```shell
$GRAALVM_HOME/bin/lli --version
```

With the LLVM runtime installed, you can execute programs in LLVM bitcode format on GraalVM.
To compile a native program to LLVM bitcode, you use some LLVM frontend, for example `clang`.

Besides the LLVM runtime, GraalVM also provides the LLVM frontend (toolchain) that you can set up as follows:

```shell
gu install llvm-toolchain
export LLVM_TOOLCHAIN=$(lli --print-toolchain-path)
```

Then the C/C++ code can be compiled to LLVM bitcode using `clang` shipped with GraalVM.
For example, put this C code into a file named `hello.c`:
```c
#include <stdio.h>

int main() {
    printf("Hello from GraalVM!\n");
    return 0;
}
```

Compile `hello.c` to an executable `hello` with embedded LLVM bitcode and run it:
```shell
$LLVM_TOOLCHAIN/clang hello.c -o hello
lli hello
```

For in-depth documentation and more examples of running LLVM bitcode on GraalVM Enterprise, go to [LLVM Languages](../../reference-manual/llvm/README.md).

### Python

With GraalVM you can run Python applications in the Python 3 runtime environment.
The support is not available by default, but you can quickly add it to GraalVM with this command:
```shell
gu install python
```

It installs the `graalpython` launcher. Check the version, and you can already run Python programs:
```shell
$GRAALVM_HOME/bin/graalpython --version
```

```shell
$GRAALVM_HOME/bin/graalpython
...
>>> 1 + 2
3
>>> exit()
```

More examples and additional information on Python support in GraalVM can be found in the [Python reference manual](../../reference-manual/python/README.md).

### Ruby

GraalVM provides a high-performance Ruby runtime environment including the `gem` command that allows you to interact with RubyGems, Ruby Bundler, and much more.
The Ruby runtime is not available by default in GraalVM, but can be easily added with this command:
```shell
gu install ruby
```

Once it is installed, Ruby launchers like `ruby`, `gem`, `irb`, `rake`, `rdoc`, and `ri` become available to run Ruby programs:
```shell
$GRAALVM_HOME/bin/ruby [options] program.rb
```

GraalVM runtime for Ruby uses the [same options as the standard implementation of Ruby](../../reference-manual/ruby/options.md), with some additions.
For example:
```shell
gem install chunky_png
$GRAALVM_HOME/bin/ruby -r chunky_png -e "puts ChunkyPNG::Color.to_hex(ChunkyPNG::Color('mintcream @ 0.5'))"
#f5fffa80
```

More examples and in-depth documentation can be found in the [Ruby reference manual](../../reference-manual/ruby/README.md).

### R

GraalVM provides a GNU-compatible environment to run R programs directly or in the REPL mode.
Although the R language support is not available by default, you can add it to GraalVM with this command:
```shell
gu install R
```

When the language is installed, you can execute R scripts and use the R REPL:
```shell
$GRAALVM_HOME/bin/R
...

> 1 + 1
[1] 2
```

More examples and in-depth documentation can be found in the [R reference manual](../../reference-manual/r/README.md).

### WebAssembly

With GraalVM you can run programs compiled to WebAssembly.
The support is not available by default, but you can add it to GraalVM with this command:
```shell
gu install wasm
```

Then the `wasm` launcher, that can run compiled WebAssembly binary code, becomes available.

For example, put the following C program in a file named _floyd.c_:
```c
#include <stdio.h>

int main() {
  int number = 1;
  int rows = 10;
  for (int i = 1; i <= rows; i++) {
    for (int j = 1; j <= i; j++) {
      printf("%d ", number);
      ++number;
    }
    printf(".\n");
  }
  return 0;
}
```

Compile it using the most recent [Emscripten compiler frontend](https://emscripten.org/docs/tools_reference/emcc.html) version.
It should produce a standalone _floyd.wasm_ file in the current working directory:
```shell
emcc -o floyd.wasm floyd.c
```

Then you can run the compiled WebAssembly binary on GraalVM as follows:
```shell
$GRAALVM_HOME/bin/wasm --Builtins=wasi_snapshot_preview1 floyd.wasm
```

More details can be found in the [WebAssembly reference manual](../../reference-manual/wasm/README.md).

## Native Image

With GraalVM Enterprise you can compile Java bytecode into a platform-specific, self-contained, native executable to achieve faster startup and a smaller footprint for your application.

<<<<<<< HEAD
With GraalVM Enterpise you can compile Java bytecode into a platform-specific, self-contained, native executable to achieve faster startup and smaller footprint for your application.
=======
>>>>>>> bb5840ed
The [Native Image](../../reference-manual/native-image/README.md) functionality is not available by default, but can be easily installed with the [GraalVM Updater](../../reference-manual/graalvm-updater.md) tool:
```shell
gu install native-image
```

The `HelloWorld` example from above is used here to demonstrate how to generate a native executable:
<<<<<<< HEAD
=======

>>>>>>> bb5840ed
```java
// HelloWorld.java
public class HelloWorld {
  public static void main(String[] args) {
    System.out.println("Hello, World!");
  }
}
```

> Note: For compilation `native-image` depends on the local toolchain. Make sure your system meets the [prerequisites](../../reference-manual/native-image/README.md#prerequisites).

Compile _HelloWorld.java_ to bytecode and then build a native executable:
```shell
javac HelloWorld.java
native-image HelloWorld
```

The last command generates an executable file named `helloworld` in the current working directory.
Invoking it executes the natively compiled code of the `HelloWorld` class as follows:
```shell
./helloworld
Hello, World!
```

More detailed documentation on this innovative technology is available in the [Native Image reference manual](../../reference-manual/native-image/README.md).

## Polyglot Capabilities of Native Image

GraalVM Enterprise makes it possible to use polyglot capabilities when building native executables.
Take this example of a JSON pretty-printer Java program that embeds some JavaScript code:

```java
import java.io.*;
import java.util.stream.*;
import org.graalvm.polyglot.*;

public class PrettyPrintJSON {
  public static void main(String[] args) throws java.io.IOException {
    BufferedReader reader = new BufferedReader(new InputStreamReader(System.in));
    String input = reader.lines()
    .collect(Collectors.joining(System.lineSeparator()));
    try (Context context = Context.create("js")) {
      Value parse = context.eval("js", "JSON.parse");
      Value stringify = context.eval("js", "JSON.stringify");
      Value result = stringify.execute(parse.execute(input), null, 2);
      System.out.println(result.asString());
    }
  }
}
```
<<<<<<< HEAD
Compile it and build a native image for it. The `--language:js` argument ensures that JavaScript is available in the generated binary:
=======
Compile it and build a native executable for it. The `--language:js` argument ensures
that JavaScript is available in the generated image:
>>>>>>> bb5840ed

```shell
javac PrettyPrintJSON.java
native-image --language:js --initialize-at-build-time PrettyPrintJSON
```

<<<<<<< HEAD
The generatation will take several minutes as it does not just build the `PrettyPrintJSON` class, but also builds JavaScript.
Additionally, the generatation requires large amounts of physical memory, especially if you build a native executable with
=======
The generatation of the native executable will take several minutes as it does not just build the `PrettyPrintJSON` class, but also builds JavaScript.
Additionally, the building requires large amounts of physical memory, especially if you build a native executable with
>>>>>>> bb5840ed
the [Truffle language implementation framework](../../../truffle/docs/README.md) included, which is the case here.

The resulting binary can now perform JSON pretty-printing:

```shell
./prettyprintjson <<EOF
{"GraalVM":{"description":"Language Abstraction Platform","supports":["combining languages","embedding languages","creating native images"],"languages": ["Java","JavaScript","Node.js", "Python", "Ruby","R","LLVM"]}}
EOF
```

Here is the JSON output from the native executable:
```json
{
  "GraalVM": {
    "description": "Language Abstraction Platform",
    "supports": [
      "combining languages",
      "embedding languages",
      "creating native images"
    ],
    "languages": [
      "Java",
      "JavaScript",
      "Node.js",
      "Python",
      "Ruby",
      "R",
      "LLVM"
    ]
  }
}
```

The native executable runs much faster than running the same code on the JVM directly:
```shell
time java PrettyPrintJSON < test.json > /dev/null
real	0m1.806s
user	0m3.651s
sys	0m0.341s

time ./prettyprintjson < test.json > /dev/null
real	0m0.041s
user	0m0.011s
sys	0m0.013s
```

## Combine Languages

GraalVM Enterprise allows you to call one programming language into another and exchange data between them.
To enable interoperability, GraalVM Enterprise provides the `--polyglot` flag.

For example, running `js --jvm --polyglot example.js` executes `example.js` in a polyglot context.
If the program calls any code in other supported languages, GraalVM Enterprise executes that code in the same runtime as the `example.js` application.
For more information on running polyglot applications, see [Polyglot Programming](../../reference-manual/polyglot-programming.md).

## What to Read Next

### New Users
Since this guide is intended mainly for users new to GraalVM Enterprise, or users
who are familiar with GraalVM Enterprise but may have little experience using it, consider investigating more complex [Example Applications](../../examples/examples.md).

### Oracle Cloud Users
Oracle Cloud users considering GraalVM Enterprise for their cloud workloads are
invited to read [GraalVM Enterprise on OCI](oci/compute-instances.md).
This page focuses on using GraalVM Enterprise with the Oracle Cloud Infrastructure Virtual Machine compute instance.

### Advanced Users
If you are mostly interested in GraalVM Enterprise support for a specific language, or want more in-depth details about GraalVM Enterprise's diverse features, proceed to [Reference Manuals](../../reference-manual/reference-manuals.md).

If you are looking for the tooling support GraalVM Enterprise offers, proceed to [Debugging and Monitoring Tools](../../tools/tools.md).

If you are considering GraalVM Enterprise as a platform for your future language or tool implementation, go to [GraalVM Enterprise as a Platform](../../../truffle/docs/README.md).

You can find information on GraalVM Enterprise's security model in the [Security Guide](../../security/security-guide.md), and rich API documentation in [GraalVM SDK Javadoc](https://docs.oracle.com/en/graalvm/enterprise/22/sdk/index.html).<|MERGE_RESOLUTION|>--- conflicted
+++ resolved
@@ -283,20 +283,12 @@
 
 With GraalVM Enterprise you can compile Java bytecode into a platform-specific, self-contained, native executable to achieve faster startup and a smaller footprint for your application.
 
-<<<<<<< HEAD
-With GraalVM Enterpise you can compile Java bytecode into a platform-specific, self-contained, native executable to achieve faster startup and smaller footprint for your application.
-=======
->>>>>>> bb5840ed
 The [Native Image](../../reference-manual/native-image/README.md) functionality is not available by default, but can be easily installed with the [GraalVM Updater](../../reference-manual/graalvm-updater.md) tool:
 ```shell
 gu install native-image
 ```
 
 The `HelloWorld` example from above is used here to demonstrate how to generate a native executable:
-<<<<<<< HEAD
-=======
-
->>>>>>> bb5840ed
 ```java
 // HelloWorld.java
 public class HelloWorld {
@@ -347,26 +339,16 @@
   }
 }
 ```
-<<<<<<< HEAD
-Compile it and build a native image for it. The `--language:js` argument ensures that JavaScript is available in the generated binary:
-=======
 Compile it and build a native executable for it. The `--language:js` argument ensures
 that JavaScript is available in the generated image:
->>>>>>> bb5840ed
 
 ```shell
 javac PrettyPrintJSON.java
 native-image --language:js --initialize-at-build-time PrettyPrintJSON
 ```
 
-<<<<<<< HEAD
-The generatation will take several minutes as it does not just build the `PrettyPrintJSON` class, but also builds JavaScript.
-Additionally, the generatation requires large amounts of physical memory, especially if you build a native executable with
-=======
 The generatation of the native executable will take several minutes as it does not just build the `PrettyPrintJSON` class, but also builds JavaScript.
-Additionally, the building requires large amounts of physical memory, especially if you build a native executable with
->>>>>>> bb5840ed
-the [Truffle language implementation framework](../../../truffle/docs/README.md) included, which is the case here.
+Additionally, the building requires large amounts of physical memory, especially if you build a native executable with the [Truffle language implementation framework](../../../truffle/docs/README.md) included, which is the case here.
 
 The resulting binary can now perform JSON pretty-printing:
 
