#
# ----------------------------------------------------------------------------------------------------
#
# Copyright (c) 2018, 2018, Oracle and/or its affiliates. All rights reserved.
# DO NOT ALTER OR REMOVE COPYRIGHT NOTICES OR THIS FILE HEADER.
#
# This code is free software; you can redistribute it and/or modify it
# under the terms of the GNU General Public License version 2 only, as
# published by the Free Software Foundation.  Oracle designates this
# particular file as subject to the "Classpath" exception as provided
# by Oracle in the LICENSE file that accompanied this code.
#
# This code is distributed in the hope that it will be useful, but WITHOUT
# ANY WARRANTY; without even the implied warranty of MERCHANTABILITY or
# FITNESS FOR A PARTICULAR PURPOSE.  See the GNU General Public License
# version 2 for more details (a copy is included in the LICENSE file that
# accompanied this code).
#
# You should have received a copy of the GNU General Public License version
# 2 along with this work; if not, write to the Free Software Foundation,
# Inc., 51 Franklin St, Fifth Floor, Boston, MA 02110-1301 USA.
#
# Please contact Oracle, 500 Oracle Parkway, Redwood Shores, CA 94065 USA
# or visit www.oracle.com if you need additional information or have any
# questions.
#
# ----------------------------------------------------------------------------------------------------

import fcntl
import os
import pprint
import json
import re
import subprocess

from abc import ABCMeta
from argparse import ArgumentParser
from contextlib import contextmanager
from os.path import relpath, join, dirname, basename, exists, isfile
from collections import OrderedDict
from zipfile import ZipFile
from tarfile import TarFile
from copy import deepcopy

import mx
import mx_gate
import mx_sdk
import mx_subst
import mx_vm_gate

_suite = mx.suite('vm')
""":type: mx.SourceSuite | mx.Suite"""

_vm_configs = {}

mx_sdk.register_graalvm_component(mx_sdk.GraalVmJreComponent(
    suite=_suite,
    name='Component installer',
    short_name='gu',
    dir_name='installer',
    license_files=[],
    third_party_license_files=[],
    support_distributions=['vm:INSTALLER_GRAALVM_SUPPORT'],
    provided_executables=['bin/gu'],
))

mx_sdk.register_graalvm_component(mx_sdk.GraalVmComponent(
    suite=_suite,
    name='GraalVM license files',
    short_name='gvm',
    dir_name='.',
    license_files=['LICENSE'],
    third_party_license_files=['3rd_party_licenses.txt'],
    support_distributions=['vm:VM_GRAALVM_SUPPORT']
))

anyjdk_version_regex = re.compile(r'(openjdk|java) version \"(?P<jvm_version>[0-9a-z_\-.]+)\".*\n(OpenJDK|Java\(TM\) SE) Runtime Environment [ 0-9.]*\(build [0-9a-z_\-.+]+\)')
openjdk_version_regex = re.compile(r'openjdk version \"(?P<jvm_version>[0-9a-z_\-.]+)\".*\nOpenJDK Runtime Environment [ 0-9.]*\(build [0-9a-z_\-.+]+\)')
graalvm_version_regex = re.compile(r'.*\n.*\nGraalVM (?P<graalvm_version>[0-9a-z_\-.+]+) \(build [0-9a-z\-.+]+, mixed mode\)')

class BaseGraalVmLayoutDistribution(mx.LayoutDistribution):
    __metaclass__ = ABCMeta

    def __init__(self, suite, name, deps, components, is_graalvm, exclLibs, platformDependent, theLicense, testDistribution,
                 add_jdk_base=False,
                 base_dir=None,
                 layout=None,
                 path=None,
                 with_polyglot_launcher=False,
                 with_lib_polyglot=False,
                 stage1=False,
                 **kw_args):
        self.components = components
        base_dir = base_dir or '.'
        _src_jdk_base, _jdk_dir = _get_jdk_dir()
        _src_jdk_base = _src_jdk_base if add_jdk_base else '.'

        if base_dir != '.':
            self.jdk_base = '/'.join([base_dir, _src_jdk_base]) if _src_jdk_base and _src_jdk_base != '.' else base_dir
        else:
            self.jdk_base = _src_jdk_base

        path_substitutions = mx_subst.SubstitutionEngine(mx_subst.path_substitutions)
        path_substitutions.register_no_arg('jdk_base', lambda: self.jdk_base)

        string_substitutions = mx_subst.SubstitutionEngine(mx_subst.string_substitutions)
        string_substitutions.register_no_arg('version', _suite.release_version)

        _layout_provenance = {}

        def _add(_layout, dest, src, component=None, with_sources=False):
            """
            :type _layout: dict[str, list[str] | str]
            :type dest: str
            :type src: list[str | dict] | str | dict
            """
            assert dest.startswith('<jdk_base>') or base_dir == '.' or dest.startswith(base_dir), dest
            src = src if isinstance(src, list) else [src]
            if not src:
                return

            if not dest.endswith('/') and dest in _layout:
                if dest not in _layout_provenance or _layout_provenance[dest] is None:
                    mx.abort(
                        "Can not override '{}' which is part of the base GraalVM layout. ({} tried to set {}<-{})".format(
                            dest, component.name if component else None, dest, src))
                previous_component = _layout_provenance[dest]
                if not component:
                    mx.abort(
                        "Suspicious override in GraalVM layout: tried to set {}<-{} without a component while it already existed ({} set it to {})".format(
                            dest, src, previous_component.name, _layout[dest]))
                if component.priority <= previous_component.priority:
                    mx.logv("'Skipping '{}<-{}' from {c}' ({c}.priority={cp} <= {pc}.priority={pcp})".format(dest, src, c=component.name, pc=previous_component.name, cp=component.priority, pcp=previous_component.priority))
                    return
                else:
                    _layout[dest] = []

            mx.logvv("'Adding '{}: {}' to the layout'".format(dest, src))
            _layout_provenance[dest] = component
            if with_sources and _include_sources():
                for _src in list(src):
                    src_dict = mx.LayoutDistribution._as_source_dict(_src, name, dest)
                    if src_dict['source_type'] == 'dependency' and src_dict['path'] is None:
                        src_src_dict = {
                            'source_type': 'dependency',
                            'dependency': src_dict['dependency'],
                            'path': '*.src.zip',
                            'optional': True,
                            'if_stripped': 'exclude',
                        }
                        src.append(src_src_dict)
            _layout.setdefault(dest, []).extend(src)

        if is_graalvm:
            if stage1:
                # 1. we do not want a GraalVM to be used as base-JDK
                # 2. we don't need to check if the base JDK is JVMCI-enabled, since JVMCIVersionCheck takes care of that when the Graal compiler is a registered component
                check_versions(join(_jdk_dir, _src_jdk_base), anyjdk_version_regex, graalvm_version_regex=graalvm_version_regex, expect_graalvm=False, check_jvmci=False)

            # Add base JDK
            exclude_base = _jdk_dir
            if _src_jdk_base != '.':
                exclude_base = join(exclude_base, _src_jdk_base)
            if mx.get_os() == 'darwin':
                hsdis = '/jre/lib/' + mx.add_lib_suffix('hsdis-' + mx.get_arch())
            else:
                hsdis = '/jre/lib/' + mx.get_arch() + '/' + mx.add_lib_suffix('hsdis-' + mx.get_arch())
            _add(layout, base_dir, {
                'source_type': 'file',
                'path': _jdk_dir,
                'exclude': [
                    exclude_base + '/COPYRIGHT',
                    exclude_base + '/LICENSE',
                    exclude_base + '/release',
                    exclude_base + '/bin/jvisualvm',
                    exclude_base + '/lib/visualvm',
                    exclude_base + hsdis,
                ] + ([
                    exclude_base + 'bin/jmc',
                    exclude_base + 'lib/missioncontrol',
                ] if mx.get_os() == 'darwin' else [])
            })

            # Add vm.properties
            # Add TRUFFLE_NFI_NATIVE (TODO: should be part of an other component?)
            if mx.get_os() == 'darwin':
                # on macOS the <arch> directory is not used
                _add(layout, "<jdk_base>/jre/lib/", "extracted-dependency:truffle:TRUFFLE_NFI_NATIVE/bin/<lib:trufflenfi>")
                _add(layout, "<jdk_base>/jre/lib/server/vm.properties", "string:name=GraalVM <version>")
            else:
                _add(layout, "<jdk_base>/jre/lib/<arch>/", "extracted-dependency:truffle:TRUFFLE_NFI_NATIVE/bin/<lib:trufflenfi>")
                _add(layout, "<jdk_base>/jre/lib/<arch>/server/vm.properties", "string:name=GraalVM <version>")

            # Add Polyglot launcher
            if with_polyglot_launcher:
                polyglot_launcher_project = get_polyglot_launcher_project()
                _add(layout, "<jdk_base>/jre/bin/polyglot", "dependency:" + polyglot_launcher_project.name)
                _add(layout, "<jdk_base>/bin/polyglot", "link:../jre/bin/polyglot")

            # Add libpolyglot library
            if with_lib_polyglot:
                lib_polyglot_project = get_lib_polyglot_project()
                # Note that `jre/lib/polyglot` is synchronized with `org.graalvm.polyglot.install_name_id` in `get_lib_polyglot_project`
                _add(layout, "<jdk_base>/jre/lib/polyglot/" + lib_polyglot_project.native_image_name, "dependency:" + lib_polyglot_project.name)
                _add(layout, "<jdk_base>/jre/lib/polyglot/", "dependency:" + lib_polyglot_project.name + "/*.h")

            # Add release file
            _sorted_suites = sorted(mx.suites(), key=lambda s: s.name)
            _metadata = self._get_metadata(_sorted_suites)
            _add(layout, "<jdk_base>/release", "string:{}".format(_metadata))

        # Add the rest of the GraalVM

        has_graal_compiler = False
        for _component in self.components:
            mx.logv('Adding {} to the {} {}'.format(_component.name, name, self.__class__.__name__))
            if isinstance(_component, mx_sdk.GraalVmLanguage):
                _component_type_base = '<jdk_base>/jre/languages/'
            elif isinstance(_component, mx_sdk.GraalVmTool):
                _component_type_base = '<jdk_base>/jre/tools/'
            elif isinstance(_component, mx_sdk.GraalVmJdkComponent):
                _component_type_base = '<jdk_base>/lib/'
            elif isinstance(_component, mx_sdk.GraalVmJreComponent):
                _component_type_base = '<jdk_base>/jre/lib/'
            elif isinstance(_component, mx_sdk.GraalVmComponent):
                _component_type_base = '<jdk_base>/'
            else:
                raise mx.abort("Unknown component type for {}: {}".format(_component.name, type(_component).__name__))
            if _component.dir_name:
                _component_base = _component_type_base + _component.dir_name + '/'
            else:
                _component_base = _component_type_base

            _add(layout, '<jdk_base>/jre/lib/boot/', ['dependency:' + d for d in _component.boot_jars], _component, with_sources=True)
            _add(layout, _component_base, ['dependency:' + d for d in _component.jar_distributions], _component, with_sources=True)
            _add(layout, _component_base + 'builder/', ['dependency:' + d for d in _component.builder_jar_distributions], _component, with_sources=True)
            _add(layout, _component_base, ['extracted-dependency:' + d for d in _component.support_distributions], _component)
            if isinstance(_component, mx_sdk.GraalVmJvmciComponent):
                _add(layout, '<jdk_base>/jre/lib/jvmci/', ['dependency:' + d for d in _component.jvmci_jars], _component, with_sources=True)

            if isinstance(_component, mx_sdk.GraalVmJdkComponent):
                _jdk_jre_bin = '<jdk_base>/bin/'
            else:
                _jdk_jre_bin = '<jdk_base>/jre/bin/'

            def _add_link(_dest, _target):
                assert _dest.endswith('/')
                _linkname = relpath(_target, start=_dest[:-1])
                if _linkname != basename(_target):
                    _add(layout, _dest, 'link:{}'.format(_linkname), _component)

            for _license in _component.license_files + _component.third_party_license_files:
                _add_link('<jdk_base>/', _component_base + _license)

            _jre_bin_names = []

            for _launcher_config in _get_launcher_configs(_component):
                _add(layout, '<jdk_base>/jre/lib/graalvm/', ['dependency:' + d for d in _launcher_config.jar_distributions], _component, with_sources=True)
                _launcher_dest = _component_base + _launcher_config.destination
                # add `LauncherConfig.destination` to the layout
                _add(layout, _launcher_dest, 'dependency:' + GraalVmLauncher.launcher_project_name(_launcher_config, stage1), _component)
                # add links from jre/bin to launcher
                _add_link(_jdk_jre_bin, _launcher_dest)
                _jre_bin_names.append(basename(_launcher_dest))
                for _component_link in _launcher_config.links:
                    _link_dest = _component_base + _component_link
                    # add links `LauncherConfig.links` -> `LauncherConfig.destination`
                    _add(layout, _link_dest, 'link:{}'.format(relpath(_launcher_dest, start=dirname(_link_dest))), _component)
                    # add links from jre/bin to component link
                    _add_link(_jdk_jre_bin, _link_dest)
                    _jre_bin_names.append(basename(_link_dest))

            for _provided_executable in _component.provided_executables:
                if _component.short_name is 'vvm':
                    _add(layout, _jdk_jre_bin, 'extracted-dependency:tools:VISUALVM_PLATFORM_SPECIFIC/./' + _provided_executable)
                else:
                    _link_dest = _component_base + _provided_executable
                    _add_link(_jdk_jre_bin, _link_dest)
                    _jre_bin_names.append(basename(_link_dest))

            if 'jre' in _jdk_jre_bin:
                # Add jdk to jre links
                for _name in _jre_bin_names:
                    _add_link('<jdk_base>/bin/', '<jdk_base>/jre/bin/' + _name)

            if isinstance(_component, mx_sdk.GraalVmJvmciComponent) and _component.graal_compiler:
                has_graal_compiler = True

            if isinstance(_component, mx_sdk.GraalVmLanguage) and not is_graalvm:
                # add language-specific release file
                _metadata = self._get_metadata([_component.suite])
                _add(layout, _component_base + 'release', "string:{}".format(_metadata))

        if has_graal_compiler:
            _add(layout, '<jdk_base>/jre/lib/jvmci/compiler-name', 'string:graal')

        super(BaseGraalVmLayoutDistribution, self).__init__(suite, name, deps, layout, path, platformDependent,
                                                            theLicense, exclLibs, path_substitutions=path_substitutions,
                                                            string_substitutions=string_substitutions,
                                                            testDistribution=testDistribution, **kw_args)
        self.reset_user_group = True
        mx.logv("'{}' has layout:\n{}".format(self.name, pprint.pformat(self.layout)))

    @staticmethod
    def _get_metadata(suites):
        """
        :type suites: list[mx.Suite]
        :return:
        """
        _commit_info = {}
        for _s in suites:
            if _s.vc:
                _info = _s.vc.parent_info(_s.vc_dir)
                _commit_info[_s.name] = {
                    "commit.rev": _s.vc.parent(_s.vc_dir),
                    "commit.committer": _info['committer'] if _s.vc.kind != 'binary' else 'unknown',
                    "commit.committer-ts": _info['committer-ts'],
                }
        _metadata = """\
OS_NAME={os}
OS_ARCH={arch}
SOURCE="{source}"
COMMIT_INFO={commit_info}
GRAALVM_VERSION={version}""".format(
            os=get_graalvm_os(),
            arch=mx.get_arch(),
            source=' '.join(['{}:{}'.format(_s.name, _s.version()) for _s in suites]),
            commit_info=json.dumps(_commit_info, sort_keys=True),
            version=_suite.release_version()
        )
        return _metadata


class GraalVmLayoutDistribution(BaseGraalVmLayoutDistribution, mx.LayoutTARDistribution):  # pylint: disable=R0901
    def __init__(self, base_name, base_layout, theLicense=None, stage1=False, **kw_args):
        components = mx_sdk.graalvm_components()
        components_set = set([c.short_name for c in components])

        if not stage1 and _with_polyglot_lib_project() and _get_svm_support().is_supported():
            components_set.add('libpoly')
            with_lib_polyglot = True
        else:
            with_lib_polyglot = False
        if not stage1 and _with_polyglot_launcher_project():
            with_polyglot_launcher = True
            components_set.add('poly')
            if _force_bash_launchers(get_polyglot_launcher_project().native_image_config):
                components_set.add('bpolyglot')
        else:
            with_polyglot_launcher = False
        if stage1:
            components_set.add('stage1')
        else:
            for component in components:
                for launcher_config in _get_launcher_configs(component):
                    if _force_bash_launchers(launcher_config):
                        components_set.add('b' + basename(launcher_config.destination))

        # Use custom distribution name and base dir for registered vm configurations
        vm_config_name = None
        vm_config_additional_components = sorted(components_set)
        for config_name, config_components in _vm_configs.items():
            config_components_set = set(config_components)
            config_additional_components = sorted(components_set - config_components_set)
            if config_components_set <= components_set and len(config_additional_components) <= len(vm_config_additional_components):
                vm_config_name = config_name
                vm_config_additional_components = config_additional_components

        name = (base_name + (('_' + vm_config_name) if vm_config_name else '') + ('_' if vm_config_additional_components else '') + '_'.join(vm_config_additional_components)).upper()
        base_dir = name.lower().replace('_', '-') + '-{}'.format(_suite.release_version())

        layout = deepcopy(base_layout)
        super(GraalVmLayoutDistribution, self).__init__(
            suite=_suite,
            name=name,
            deps=[],
            components=components,
            is_graalvm=True,
            exclLibs=[],
            platformDependent=True,
            theLicense=theLicense,
            testDistribution=False,
            add_jdk_base=True,
            base_dir=base_dir,
            layout=layout,
            path=None,
            with_polyglot_launcher=with_polyglot_launcher,
            with_lib_polyglot=with_lib_polyglot,
            stage1=stage1,
            **kw_args)

    def getBuildTask(self, args):
        return GraalVmLayoutDistributionTask(args, self, join(_suite.dir, 'latest_graalvm'))


class GraalVmLayoutDistributionTask(mx.LayoutArchiveTask):
    def __init__(self, args, dist, link_path):
        self._link_path = link_path
        super(GraalVmLayoutDistributionTask, self).__init__(args, dist)

    def _add_link(self):
        self._rm_link()
        os.symlink(self._link_target(), self._link_path)

    def _link_target(self):
        return relpath(self.subject.output, _suite.dir)

    def _rm_link(self):
        if os.path.lexists(self._link_path):
            os.unlink(self._link_path)

    def needsBuild(self, newestInput):
        sup = super(GraalVmLayoutDistributionTask, self).needsBuild(newestInput)
        if sup[0]:
            return sup
        if not os.path.lexists(self._link_path):
            return True, '{} does not exist'.format(self._link_path)
        link_file = mx.TimeStampFile(self._link_path, False)
        if link_file.isOlderThan(self.subject.output):
            return True, '{} is older than {}'.format(link_file, newestInput)
        if self.subject == get_final_graalvm_distribution():
            if self._link_target() != os.readlink(self._link_path):
                return True, '{} is pointing to the wrong directory'.format(link_file)
        return False, None

    def build(self):
        super(GraalVmLayoutDistributionTask, self).build()
        if self.subject == get_final_graalvm_distribution():
            self._add_link()

    def clean(self, forBuild=False):
        super(GraalVmLayoutDistributionTask, self).clean(forBuild)
        if self.subject == get_final_graalvm_distribution():
            self._rm_link()


def _get_jdk():
    return mx.get_jdk(tag='default')


def _get_jdk_dir():
    java_home = _get_jdk().home
    jdk_dir = java_home
    if jdk_dir.endswith(os.path.sep):
        jdk_dir = jdk_dir[:-len(os.path.sep)]
    if jdk_dir.endswith('/Contents/Home'):
        jdk_base = 'Contents/Home'
        jdk_dir = jdk_dir[:-len('/Contents/Home')]
    else:
        jdk_base = '.'
    return jdk_base, jdk_dir


def get_graalvm_os():
    os = mx.get_os()
    if os == 'darwin':
        return 'macos'
    return os


class SvmSupport(object):
    def __init__(self, svm_suite):
        """
        :type svm_suite: mx.Suite
        """
        if svm_suite:
            self._svm_supported = True
        else:
            self._svm_supported = False

    def is_supported(self):
        return self._svm_supported

    def native_image(self, build_args, output_file, allow_server=False, nonZeroIsFatal=True, out=None, err=None):
        assert self._svm_supported
        stage1 = get_stage1_graalvm_distribution()
        native_image_project_name = GraalVmLauncher.launcher_project_name(mx_sdk.LauncherConfig('native-image', [], "", []), stage1=True)
        native_image_bin = join(stage1.output, stage1.find_single_source_location('dependency:' + native_image_project_name))
        native_image_command = [native_image_bin, '-H:+EnforceMaxRuntimeCompileMethods'] + build_args
        # currently, when building with the bash version of native-image, --no-server is implied (and can not be passed)
        output_directory = dirname(output_file)
        if "-H:Kind=SHARED_LIBRARY" in build_args:
            suffix = mx.add_lib_suffix("")
        else:
            suffix = mx.exe_suffix("")
        name = basename(output_file)
        if suffix:
            name = name[:-len(suffix)]
        native_image_command += [
            '-H:Path=' + output_directory or ".",
            '-H:Name=' + name,
        ]
        return mx.run(native_image_command, nonZeroIsFatal=nonZeroIsFatal, out=out, err=err)

    _debug_supported = None

    def is_debug_supported(self):
        if SvmSupport._debug_supported is None:
            out = mx.OutputCapture()
            err = mx.OutputCapture()
            self.native_image(['-g', "BatteryHorseStapleCorrect"], "batteryhorsestaplecorrect", out=out, err=err, nonZeroIsFatal=False)
            if "Could not find option" in err.data:
                SvmSupport._debug_supported = False
            elif "Error: Unrecognized option: -g" in err.data:
                SvmSupport._debug_supported = False
            elif "Main entry point class 'BatteryHorseStapleCorrect' not found" in err.data:
                SvmSupport._debug_supported = True
            else:
                mx.abort("Could not figure out if 'native-image' supports '-g':\nout:\n{}\nerr:\n{}".format(out.data,
                                                                                                            err.data))
        return SvmSupport._debug_supported


def _get_svm_support():
    return SvmSupport(mx.suite('substratevm', fatalIfMissing=False))


class GraalVmNativeProperties(mx.Project):
    def __init__(self, components, **kw_args):
        """
        :param list[mx_sdk.GraalVmTruffleComponent] components: The components declaring this native-image.properties file
        """
        deps = []
        for component in components:
            deps += component.support_distributions
        self.components = components
        super(GraalVmNativeProperties, self).__init__(_suite, GraalVmNativeProperties.project_name(components[0].dir_name), subDir=None, srcDirs=[], deps=deps, workingSets=None, d=_suite.dir, theLicense=None, **kw_args)

    @staticmethod
    def project_name(dir_name):
        return dir_name + "_native-image.properties"

    def getArchivableResults(self, use_relpath=True, single=False):
        out = self.output_file()
        yield out, basename(out)

    def output_file(self):
        return join(self.get_output_base(), "native-image.properties")

    def getBuildTask(self, args):
        return NativePropertiesBuildTask(self, args)


_properties_escapes = {
    't': '\t',
    'n': '\n',
    'f': '\f',
    'r': '\r',
}
_properties_whitespaces = ' \t\f'


def read_properties(f):
    """
    :type f: file
    """
    result = OrderedDict()
    pending = ""
    for line in f.readlines():
        line = line.rstrip('\r\n').lstrip(_properties_whitespaces)
        if line.startswith('#') or line.startswith('!'):
            continue
        end_escapes = 0
        while len(line) > end_escapes and line[-end_escapes-1] == '\\':
            end_escapes += 1
        if end_escapes % 2 == 1:
            pending += line[:-1]
            continue
        line = pending + line
        pending = ""
        line_index = 0
        line_len = len(line)

        def _read(start, until=None):
            _chars = []
            _line_index = start
            while _line_index < line_len:
                _char = line[_line_index]
                _line_index += 1
                if _char == '\\':
                    _escaped = line[_line_index]  # there is an even number of `\` so this always works
                    _line_index += 1
                    if _escaped in _properties_escapes:
                        _chars.append(_properties_escapes[_escaped])
                    elif _escaped == 'u':
                        mx.abort("Unsupported unicode escape found in {}".format(f))
                    else:
                        _chars.append(_escaped)
                elif until and _char in until:
                    break
                else:
                    _chars.append(_char)
            return "".join(_chars), _line_index

        key, line_index = _read(line_index, _properties_whitespaces + ':=')

        def _skip_whitespaces(start):
            _line_index = start
            while _line_index < len(line) and line[_line_index] in _properties_whitespaces:
                _line_index += 1
            return _line_index

        line_index = _skip_whitespaces(line_index)
        if line_index < line_len and line[line_index] in ':=':
            line_index += 1
            line_index = _skip_whitespaces(line_index)
        value, line_index = _read(line_index)
        result[key] = value
    return result


class NativePropertiesBuildTask(mx.ProjectBuildTask):
    def __init__(self, subject, args):
        """
        :type subject: GraalVmNativeProperties
        """
        super(NativePropertiesBuildTask, self).__init__(args, 1, subject)

    def newestOutput(self):
        return mx.TimeStampFile(self.subject.output_file())

    def __str__(self):
        return "Checking " + basename(self.subject.output_file())

    def build(self):
        file_name = basename(self.subject.output_file())
        provided_properties = dict()
        components = self.subject.components
        dir_name = components[0].dir_name
        for dep in self.subject.deps:
            ext = mx.get_file_extension(dep.path)
            if ext.endswith('zip') or ext.endswith('jar'):
                arc = ZipFile(dep.path)
                if file_name in arc.namelist():
                    f = arc.open(file_name)
                else:
                    continue
            elif 'tar' in ext or ext.endswith('tgz'):
                arc = TarFile.open(dep.path)
                try:
                    f = arc.extractfile(file_name)
                except KeyError:
                    continue
            else:
                raise mx.abort("Unsupported archive format for support distribution: {}, extension={}".format(dep.path, ext))
            if provided_properties:
                mx.abort("More than one support distribution provides a 'native-image.properties' file for dir_name {}".format(dir_name))
            provided_properties = read_properties(f)

        if provided_properties:
            """:type: list[mx_sdk.GraalVmTruffleComponent] """
            launcher_configs = [launcher_config for component in components for launcher_config in component.launcher_configs if launcher_config.is_main_launcher]
            if len(launcher_configs) > 1:
                mx.abort("More than one 'main' launcher config found for dir_name {}: can not create a 'native-image.properties' files".format(dir_name))
            if launcher_configs:
                launcher_config = launcher_configs[0]
                if any((' ' in arg for arg in launcher_config.build_args)):
                    mx.abort("Unsupported space in launcher build argument: {} in main launcher for {}".format(launcher_config.build_args, dir_name))
                properties = {
                    'ImageName': basename(launcher_config.destination),
                    'LauncherClass': basename(launcher_config.main_class),
                    'LauncherClassPath': graalvm_home_relative_classpath(launcher_config.jar_distributions, _get_graalvm_archive_path('jre')),
                    'Args': ' '.join(launcher_config.build_args),
                }
                for p in ('ImageName', 'LauncherClass'):
                    if provided_properties[p] != properties[p]:
                        mx.abort("Inconsistent property '{}':\n - native-image.properties: {}\n - LauncherConfig: {}".format(p, provided_properties[p], properties[p]))
                if set(provided_properties['LauncherClassPath'].split(os.pathsep)) != set(properties['LauncherClassPath'].split(os.pathsep)):
                    mx.abort("Inconsistent property 'LauncherClassPath':\n - native-image.properties: {}\n - LauncherConfig: {}".format(provided_properties['LauncherClassPath'], properties['LauncherClassPath']))

    def clean(self, forBuild=False):
        if exists(self.subject.output_file()):
            os.unlink(self.subject.output_file())


class GraalVmNativeImage(mx.Project):
    __metaclass__ = ABCMeta

    def __init__(self, suite, name, deps, workingSets, native_image_config, theLicense=None, **kw_args):
        """
        :type native_image_config: mx_sdk.AbstractNativeImageConfig
        """
        assert isinstance(native_image_config, mx_sdk.AbstractNativeImageConfig), type(native_image_config).__name__
        self.native_image_config = native_image_config
        self.native_image_name = basename(native_image_config.destination)
        self.native_image_jar_distributions = list(native_image_config.jar_distributions)
        svm_support = _get_svm_support()
        if svm_support.is_supported():
            deps += self.native_image_jar_distributions
        super(GraalVmNativeImage, self).__init__(suite=suite, name=name, subDir=None, srcDirs=[], deps=deps,
                                                 workingSets=workingSets, d=_suite.dir, theLicense=theLicense,
                                                 **kw_args)
        if svm_support.is_supported() and self.is_native():
            if not hasattr(self, 'buildDependencies'):
                self.buildDependencies = []
            stage1 = get_stage1_graalvm_distribution()
            self.buildDependencies += ['{}:{}'.format(stage1.suite, stage1.name)]

    def getArchivableResults(self, use_relpath=True, single=False):
        yield self.output_file(), self.native_image_name

    def output_file(self):
        return join(self.get_output_base(), self.name, self.native_image_name)

    def build_args(self):
        return [mx_subst.string_substitutions.substitute(arg) for arg in self.native_image_config.build_args]

    def isPlatformDependent(self):
        return True

    @staticmethod
    def project_name(native_image_config):
        return basename(native_image_config.destination) + ".image"

    def is_native(self):
        return True


class GraalVmLauncher(GraalVmNativeImage):
    __metaclass__ = ABCMeta

    def __init__(self, suite, name, deps, workingSets, native_image_config, theLicense=None, stage1=False, **kw_args):
        """
        :type native_image_config: mx_sdk.LauncherConfig
        """
        assert isinstance(native_image_config, mx_sdk.LauncherConfig), type(native_image_config).__name__
        self.stage1 = stage1
        super(GraalVmLauncher, self).__init__(suite, name, deps, workingSets, native_image_config, theLicense=theLicense, **kw_args)

    def getBuildTask(self, args):
        if self.is_native():
            return GraalVmSVMLauncherBuildTask(self, args, _get_svm_support())
        else:
            return GraalVmBashLauncherBuildTask(self, args)

    def is_native(self):
        return _get_svm_support().is_supported() and not _force_bash_launchers(self.native_image_config, self.stage1 or None)

    def output_file(self):
        return join(self.get_output_base(), self.name, self.native_image_name)

    def get_containing_graalvm(self):
        if self.stage1:
            return get_stage1_graalvm_distribution()
        else:
            return get_final_graalvm_distribution()

    @staticmethod
    def launcher_project_name(native_image_config, stage1=False):
        is_bash = not _get_svm_support().is_supported() or _force_bash_launchers(native_image_config, stage1 or None)
        return GraalVmNativeImage.project_name(native_image_config) + ("-bash" if is_bash else "") + ("-stage1" if stage1 else "")


class GraalVmPolyglotLauncher(GraalVmLauncher):
    def __init__(self, suite, deps, workingSets, launcherConfig, **kw_args):
        for component in mx_sdk.graalvm_components():
            if isinstance(component, mx_sdk.GraalVmLanguage) and component.include_in_polyglot:
                for language_launcher_config in _get_launcher_configs(component):
                    if isinstance(language_launcher_config, mx_sdk.LanguageLauncherConfig):
                        launcherConfig['jar_distributions'] += language_launcher_config.jar_distributions
        launcher_config = mx_sdk.LauncherConfig(**launcherConfig)
        super(GraalVmPolyglotLauncher, self).__init__(suite, GraalVmLauncher.launcher_project_name(launcher_config), deps, workingSets, launcher_config, **kw_args)

    def build_args(self):
        graalvm_destination = get_final_graalvm_distribution().find_single_source_location('dependency:' + self.name)
        graalvm_destination = relpath(graalvm_destination, _get_graalvm_archive_path(""))
        return super(GraalVmPolyglotLauncher, self).build_args() + [
            '-H:-ParseRuntimeOptions',
            '-Dorg.graalvm.launcher.classpath=' + graalvm_home_relative_classpath(self.native_image_jar_distributions),
            '-Dorg.graalvm.launcher.relative.home=' + graalvm_destination
        ] + GraalVmLanguageLauncher.default_tool_options()


class GraalVmLibrary(GraalVmNativeImage):
    def __init__(self, suite, name, deps, workingSets, native_image_config, **kw_args):
        assert isinstance(native_image_config, mx_sdk.LibraryConfig), type(native_image_config).__name__
        super(GraalVmLibrary, self).__init__(suite, name, deps, workingSets, native_image_config=native_image_config, **kw_args)

        svm_support = _get_svm_support()
        assert svm_support.is_supported(), "Needs svm to build " + str(self)
        if not hasattr(self, 'buildDependencies'):
            self.buildDependencies = []
        stage1 = get_stage1_graalvm_distribution()
        self.buildDependencies += ['{}:{}'.format(stage1.suite, stage1.name)]

    def build_args(self):
        return super(GraalVmLibrary, self).build_args() + ["-H:Kind=SHARED_LIBRARY"]

    def getBuildTask(self, args):
        svm_support = _get_svm_support()
        assert svm_support.is_supported(), "Needs svm to build " + str(self)
        return GraalVmLibraryBuildTask(self, args, svm_support)

    def getArchivableResults(self, use_relpath=True, single=False):
        for e in super(GraalVmLibrary, self).getArchivableResults(use_relpath=use_relpath, single=single):
            yield e
            if single:
                return
        output_dir = dirname(self.output_file())
        for e in os.listdir(output_dir):
            absolute_path = join(output_dir, e)
            if isfile(absolute_path) and e.endswith('.h'):
                yield absolute_path, e


class GraalVmMiscLauncher(GraalVmLauncher):
    def __init__(self, native_image_config, stage1=False, **kw_args):
        super(GraalVmMiscLauncher, self).__init__(_suite, GraalVmLauncher.launcher_project_name(native_image_config, stage1=stage1), [], None, native_image_config, stage1=stage1, **kw_args)


class GraalVmLanguageLauncher(GraalVmLauncher):
    def __init__(self, native_image_config, stage1=False, **kw_args):
        super(GraalVmLanguageLauncher, self).__init__(_suite, GraalVmLauncher.launcher_project_name(native_image_config, stage1=stage1), [], None, native_image_config, stage1=stage1, **kw_args)

    @staticmethod
    def default_tool_options():
        return ["--tool:" + tool.dir_name for tool in mx_sdk.graalvm_components() if isinstance(tool, mx_sdk.GraalVmTool) and tool.include_by_default]

    def build_args(self):
        return super(GraalVmLanguageLauncher, self).build_args() + [
            '-H:-ParseRuntimeOptions',
            '-Dorg.graalvm.launcher.classpath=' + graalvm_home_relative_classpath(self.native_image_jar_distributions, graal_vm=self.get_containing_graalvm()),
            '-Dorg.graalvm.launcher.relative.language.home=' + self.native_image_config.destination.replace('/', os.path.sep)
        ] + GraalVmLanguageLauncher.default_tool_options()


class GraalVmNativeImageBuildTask(mx.ProjectBuildTask):
    __metaclass__ = ABCMeta

    def needsBuild(self, newestInput):
        sup = super(GraalVmNativeImageBuildTask, self).needsBuild(newestInput)
        if sup[0]:
            return sup
        out_file = mx.TimeStampFile(self.subject.output_file())
        if not out_file.exists():
            return True, '{} does not exist'.format(out_file.path)
        if newestInput and out_file.isOlderThan(newestInput):
            return True, '{} is older than {}'.format(out_file, newestInput)
        reason = self.native_image_needs_build(out_file)
        if reason:
            return True, reason
        return False, None

    def native_image_needs_build(self, out_file):
        # TODO check if definition has changed
        return None

    def newestOutput(self):
        return mx.TimeStampFile(self.subject.output_file())

    def clean(self, forBuild=False):
        out_file = self.subject.output_file()
        if exists(out_file):
            os.unlink(out_file)

    def __str__(self):
        return 'Building {}'.format(self.subject.name)


class GraalVmBashLauncherBuildTask(GraalVmNativeImageBuildTask):
    def __init__(self, subject, args):
        """
        :type subject: GraalVmNativeImage
        """
        super(GraalVmBashLauncherBuildTask, self).__init__(args, 1, subject)

    @staticmethod
    def _template_file():
        return join(_suite.mxDir, 'launcher_template.sh')

    def native_image_needs_build(self, out_file):
        sup = super(GraalVmBashLauncherBuildTask, self).native_image_needs_build(out_file)
        if sup:
            return sup
        if out_file.isOlderThan(self._template_file()):
            return 'template {} updated'.format(self._template_file())
        return None

    def build(self):
        output_file = self.subject.output_file()
        mx.ensure_dir_exists(dirname(output_file))
        graal_vm = self.subject.get_containing_graalvm()
        script_destination_directory = dirname(graal_vm.find_single_source_location('dependency:' + self.subject.name))
        jre_bin = _get_graalvm_archive_path('jre/bin', graal_vm=graal_vm)

        def _get_classpath():
            return graalvm_home_relative_classpath(self.subject.native_image_jar_distributions, script_destination_directory, graal_vm=graal_vm)

        def _get_jre_bin():
            return relpath(jre_bin, script_destination_directory)

        def _get_main_class():
            return self.subject.native_image_config.main_class

        _template_subst = mx_subst.SubstitutionEngine(mx_subst.string_substitutions)
        _template_subst.register_no_arg('classpath', _get_classpath)
        _template_subst.register_no_arg('jre_bin', _get_jre_bin)
        _template_subst.register_no_arg('main_class', _get_main_class)

        with open(self._template_file(), 'r') as template, mx.SafeFileCreation(output_file) as sfc, open(sfc.tmpPath, 'w') as launcher:
            for line in template:
                launcher.write(_template_subst.substitute(line))
        os.chmod(output_file, 0o755)


def _get_graalvm_archive_path(jdk_path, graal_vm=None):
    if graal_vm is None:
        graal_vm = get_final_graalvm_distribution()
    if graal_vm.jdk_base and graal_vm.jdk_base != '.':
        if jdk_path and jdk_path != '.':
            return graal_vm.jdk_base + '/' + jdk_path
        else:
            return graal_vm.jdk_base
    return jdk_path


@contextmanager
def lock_directory(path):
    with open(join(path, '.lock'), 'w') as fd:
        try:
            fcntl.flock(fd, fcntl.LOCK_EX)
            yield
        finally:
            fcntl.flock(fd, fcntl.LOCK_UN)


# Those libraries are optional runtime dependencies of SVM
_known_missing_jars = {
    'HAMCREST',
    'JUNIT',
    'JUNIT_TOOL',
    'JLINE',
    'TRUFFLE_DEBUG',
    'NANO_HTTPD',
    'NANO_HTTPD_WEBSERVER',
    'JFFI',
    'JNR_FFI',
    'JNR_INVOKE',
    'JFFI_NATIVE',
    'JNR_POSIX',
    'JNR_CONSTANTS',
    'JDK_TOOLS',
}


def graalvm_home_relative_classpath(dependencies, start=None, with_boot_jars=False, graal_vm=None):
    if graal_vm is None:
        graal_vm = get_final_graalvm_distribution()
    start = start or _get_graalvm_archive_path('', graal_vm=graal_vm)
    assert start.startswith(_get_graalvm_archive_path('', graal_vm=graal_vm)), start + " does not start with " + _get_graalvm_archive_path('', graal_vm=graal_vm)
    """:type : GraalVmLayoutDistribution"""
    boot_jars_directory = "jre/lib/boot"
    if graal_vm.jdk_base and graal_vm.jdk_base != '.':
        assert not graal_vm.jdk_base.endswith('/')
        boot_jars_directory = graal_vm.jdk_base + "/" + boot_jars_directory
    _cp = set()
    mx.logv("Composing classpath for " + str(dependencies) + ". Entries:\n" + '\n'.join(('- {}:{}'.format(d.suite, d.name) for d in mx.classpath_entries(dependencies))))
    for _cp_entry in mx.classpath_entries(dependencies):
        if _cp_entry.isJdkLibrary() or _cp_entry.isJreLibrary():
            jdk = _get_jdk()
            jdk_location = relpath(_cp_entry.classpath_repr(jdk), jdk.home)
            graalvm_location = join(graal_vm.jdk_base, jdk_location)
        else:
            graalvm_location = graal_vm.find_single_source_location('dependency:{}:{}'.format(_cp_entry.suite, _cp_entry.name), fatal_if_missing=False)
            if graalvm_location is None and _cp_entry.isDistribution():
                # Try to find an overlapping distribution
                for _, layout_source in graal_vm._walk_layout():
                    if layout_source['source_type'] == 'dependency' and layout_source['path'] is None:
                        d = mx.dependency(layout_source['dependency'])
                        if d.isDistribution():
                            if _cp_entry in d.overlapped_distributions() and set(_cp_entry.archived_deps()) <= set(d.archived_deps()):
                                mx.logv("{}:{} is not available in GraalVM, replacing with {}:{}".format(_cp_entry.suite, _cp_entry.name, d.suite, d.name))
                                graalvm_location = graal_vm.find_single_source_location('dependency:{}:{}'.format(d.suite, d.name))
                                break
            if graalvm_location is None:
                if _cp_entry.name in _known_missing_jars:
                    mx.warn("Skipping known missing dependency {} when building classpath for {}".format(_cp_entry.name, dependencies))
                    continue
                mx.abort("Could not find '{}:{}' in GraalVM ('{}')".format(_cp_entry.suite, _cp_entry.name, graal_vm.name))
        if not with_boot_jars and (graalvm_location.startswith(boot_jars_directory) or _cp_entry.isJreLibrary()):
            continue
        _cp.add(relpath(graalvm_location, start))
    return ":".join(_cp)


class GraalVmSVMNativeImageBuildTask(GraalVmNativeImageBuildTask):
    def __init__(self, subject, args, svm_support):
        """
        :type subject: GraalVmNativeImage
        :type svm_support: SvmSupport
        """
        super(GraalVmSVMNativeImageBuildTask, self).__init__(args, min(8, mx.cpu_count()), subject)
        self.svm_support = svm_support

    def build(self):
        build_args = self.get_build_args()
        output_file = self.subject.output_file()
        mx.ensure_dir_exists(dirname(output_file))

        # Disable build server (different Java properties on each build prevent server reuse)
        self.svm_support.native_image(build_args, output_file)

        with open(self._get_command_file(), 'w') as f:
            f.writelines((l + os.linesep for l in build_args))

    def native_image_needs_build(self, out_file):
        sup = super(GraalVmSVMNativeImageBuildTask, self).native_image_needs_build(out_file)
        if sup:
            return sup
        previous_build_args = []
        command_file = self._get_command_file()
        if exists(command_file):
            with open(command_file) as f:
                previous_build_args = [l.rstrip('\r\n') for l in f.readlines()]
        args = self.get_build_args()
        if previous_build_args != args:
            mx.logv("{} != {}".format(previous_build_args, args))
            return 'image command changed'
        return None

    def _get_command_file(self):
        return self.subject.output_file() + '.cmd'

    def get_build_args(self):
        version = _suite.release_version()
        build_args = [
            '-Dorg.graalvm.version={}'.format(version),
            '-Dgraalvm.version={}'.format(version),
        ]
        if _debug_images():
            build_args += ['-ea', '-H:-AOTInline']
        if self.svm_support.is_debug_supported():
            build_args += ['-g']
        if self.subject.deps:
            build_args += ['-cp', mx.classpath(self.subject.native_image_jar_distributions)]
        build_args += self.subject.build_args()

        # rewrite --language:all & --tool:all
        final_build_args = []
        for build_arg in build_args:
            if build_arg == "--language:all":
                final_build_args += ["--language:" + component.dir_name for component in mx_sdk.graalvm_components() if isinstance(component, mx_sdk.GraalVmLanguage) and component.include_in_polyglot]
            elif build_arg == "--tool:all":
                final_build_args += ["--tool:" + component.dir_name for component in mx_sdk.graalvm_components() if isinstance(component, mx_sdk.GraalVmTool) and component.include_in_polyglot]
            else:
                final_build_args.append(build_arg)
        return final_build_args


class GraalVmSVMLauncherBuildTask(GraalVmSVMNativeImageBuildTask):
    def get_build_args(self):
        main_class = self.subject.native_image_config.main_class
        return super(GraalVmSVMLauncherBuildTask, self).get_build_args() + [main_class]


class GraalVmLibraryBuildTask(GraalVmSVMNativeImageBuildTask):
    pass


class InstallableComponentArchiver(mx.Archiver):
    def __init__(self, path, component, **kw_args):
        """
        :type path: str
        :type component: mx_sdk.GraalVmLanguage
        :type kind: str
        :type reset_user_group: bool
        :type duplicates_action: str
        :type context: object
        """
        super(InstallableComponentArchiver, self).__init__(path, **kw_args)
        self.component = component
        self.permissions = []
        self.symlinks = []

    @staticmethod
    def _perm_str(filename):
        _perm = str(oct(os.lstat(filename).st_mode)[-3:])
        _str = ''
        for _p in _perm:
            if _p == '7':
                _str += 'rwx'
            elif _p == '6':
                _str += 'rw-'
            elif _p == '5':
                _str += 'r-x'
            elif _p == '4':
                _str += 'r--'
            elif _p == '0':
                _str += '---'
            else:
                mx.abort('File {} has unsupported permission {}'.format(filename, _perm))
        return _str

    def add(self, filename, archive_name, provenance):
        self.permissions.append('{} = {}'.format(archive_name, self._perm_str(filename)))
        super(InstallableComponentArchiver, self).add(filename, archive_name, provenance)

    def add_str(self, data, archive_name, provenance):
        self.permissions.append('{} = {}'.format(archive_name, 'rw-rw-r--'))
        super(InstallableComponentArchiver, self).add_str(data, archive_name, provenance)

    def add_link(self, target, archive_name, provenance):
        self.permissions.append('{} = {}'.format(archive_name, 'rwxrwxrwx'))
        self.symlinks.append('{} = {}'.format(archive_name, target))
        # do not add symlinks, use the metadata to create them

    def __exit__(self, exc_type, exc_value, traceback):
        _manifest_str = """Bundle-Name: {name}
Bundle-Symbolic-Name: org.graalvm.{id}
Bundle-Version: {version}
Bundle-RequireCapability: org.graalvm; filter:="(&(graalvm_version={version})(os_name={os})(os_arch={arch}))"
x-GraalVM-Polyglot-Part: {polyglot}
x-GraalVM-Working-Directories: {workdir}
""".format(  # GR-10249: the manifest file must end with a newline
            name=self.component.name,
            id=self.component.dir_name,
            version=_suite.release_version(),
            os=get_graalvm_os(),
            arch=mx.get_arch(),
            polyglot=isinstance(self.component, mx_sdk.GraalVmTruffleComponent) and self.component.include_in_polyglot
                        and (not isinstance(self.component, mx_sdk.GraalVmTool) or self.component.include_by_default),
            workdir=join('jre', 'languages', self.component.dir_name))

        if self.component.post_install_msg:
            _manifest_str += """x-GraalVM-Message-PostInst: {msg}
""".format(msg=self.component.post_install_msg.replace("\\", "\\\\").replace("\n", "\\n"))

        _manifest_lines = []
        for l in _manifest_str.split('\n'):
            _first = True
            while len(l) > 72:
                _manifest_lines += [("" if _first else " ") + l[:72]]
                l = l[72:]
                _first = False
            if len(l) > 0:
                _manifest_lines += [("" if _first else " ") + l]

        _manifest_str_wrapped = '\n'.join(_manifest_lines) + "\n"
        _manifest_arc_name = 'META-INF/MANIFEST.MF'

        _permissions_str = '\n'.join(self.permissions)
        _permissions_arc_name = 'META-INF/permissions'

        _symlinks_str = '\n'.join(self.symlinks)
        _symlinks_arc_name = 'META-INF/symlinks'

        for _str, _arc_name in [(_manifest_str_wrapped, _manifest_arc_name), (_permissions_str, _permissions_arc_name),
                                (_symlinks_str, _symlinks_arc_name)]:
            self.add_str(_str, _arc_name, '{}<-string:{}'.format(_arc_name, _str))

        super(InstallableComponentArchiver, self).__exit__(exc_type, exc_value, traceback)


class GraalVmInstallableComponent(BaseGraalVmLayoutDistribution, mx.LayoutJARDistribution):  # pylint: disable=R0901
    def __init__(self, component, **kw_args):
        """
        :type component: mx_sdk.GraalVmLanguage
        """
        self.main_component = component

        def create_archive(path, **_kw_args):
            assert len(self.components) == 1
            return InstallableComponentArchiver(path, self.components[0], **_kw_args)

        other_involved_components = []
        if _get_svm_support().is_supported() and _get_launcher_configs(component):
            other_involved_components += [c for c in mx_sdk.graalvm_components() if c.dir_name == 'svm']

        name = '{}_INSTALLABLE'.format(component.dir_name.upper())
        for launcher_config in _get_launcher_configs(component):
            if _force_bash_launchers(launcher_config):
                name += '_B' + basename(launcher_config.destination).upper()
        if other_involved_components:
            name += '_' + '_'.join(sorted((component.short_name.upper() for component in other_involved_components)))
        self.maven = True
        super(GraalVmInstallableComponent, self).__init__(
            suite=_suite,
            name=name,
            deps=[],
            components=[component],
            is_graalvm=False,
            exclLibs=[],
            platformDependent=True,
            theLicense=None,
            testDistribution=False,
            layout={},
            archive_factory=create_archive,
            path=None,
            **kw_args)


class GraalVmStandaloneComponent(mx.LayoutTARDistribution):  # pylint: disable=too-many-ancestors
    def __init__(self, installable, **kw_args):
        """
        :type installable: GraalVmInstallableComponent
        """
        support_dir_pattern = '<jdk_base>/jre/languages/{}/'.format(installable.main_component.dir_name)
        other_comp_names = []
        if _get_svm_support().is_supported() and _get_launcher_configs(installable.main_component):
            other_comp_names += [c.short_name for c in mx_sdk.graalvm_components() if c.dir_name == 'svm']

<<<<<<< HEAD
        name = '_'.join([installable.main_component.dir_name, 'standalone'] + other_comp_names).upper().replace('-', '_')
        base_dir = './{comp_name}-{version}-{os}-{arch}/'.format(
                comp_name=installable.main_component.suite.name,
                version=_suite.release_version(),
                os=get_graalvm_os(),
                arch=mx.get_arch()
            ).lower().replace('_', '-')
=======
        self.main_comp_dir_name = installable.main_component.dir_name
        version = _suite.release_version()

        name = '_'.join([self.main_comp_dir_name, 'standalone'] + other_comp_names).upper().replace('-', '_')
        self.base_dir_name = '{comp_name}-{version}-{os}-{arch}'.format(comp_name=self.main_comp_dir_name, version=version, os=get_graalvm_os(), arch=mx.get_arch()).lower().replace('_', '-')
        base_dir = './{}/'.format(self.base_dir_name)
>>>>>>> 012b2240
        layout = {}

        def is_jar_distribution(val):
            def _is_jar_distribution(val):
                return isinstance(mx.dependency(val, fatalIfMissing=False), mx.JARDistribution)

            if isinstance(val, str):
                return val.startswith('dependency:') and _is_jar_distribution(val.split(':', 1)[1])
            if isinstance(val, dict):
                return val['source_type'] == 'dependency' and _is_jar_distribution(val['dependency'])
            return False

        for key, value in installable.layout.items():
            # if the key refers to the support dir
            if key.startswith(support_dir_pattern):
                # take only the values that are not JAR distributions
                new_value = [v for v in value if not is_jar_distribution(v)]
                if new_value:
                    new_key = base_dir + key.split(support_dir_pattern, 1)[1]
                    layout[new_key] = new_value

        self.maven = True
        super(GraalVmStandaloneComponent, self).__init__(
            suite=_suite,
            name=name,
            deps=[],
            layout=layout,
            path=None,
            platformDependent=True,
            theLicense=None,
            path_substitutions=installable.path_substitutions,
            string_substitutions=installable.string_substitutions,
            **kw_args)


_final_graalvm_distribution = 'uninitialized'
_stage1_graalvm_distribution = 'uninitialized'
_lib_polyglot_project = 'uninitialized'
_polyglot_launcher_project = 'uninitialized'
_base_graalvm_layout = {
    "<jdk_base>/": [
        "file:GRAALVM-README.md",
    ],
    "<jdk_base>/jre/lib/": ["extracted-dependency:truffle:TRUFFLE_NFI_NATIVE/include"],
    "<jdk_base>/jre/lib/boot/": [
        "dependency:sdk:GRAAL_SDK",
        "dependency:sdk:GRAAL_SDK/*.src.zip",
    ],
    "<jdk_base>/jre/lib/graalvm/": [
        "dependency:sdk:LAUNCHER_COMMON",
        "dependency:sdk:LAUNCHER_COMMON/*.src.zip",
    ],
    "<jdk_base>/jre/lib/jvmci/parentClassLoader.classpath": [
        "string:../truffle/truffle-api.jar:../truffle/locator.jar:../truffle/truffle-nfi.jar",
    ],
    "<jdk_base>/jre/lib/truffle/": [
        "dependency:truffle:TRUFFLE_API",
        "dependency:truffle:TRUFFLE_API/*.src.zip",
        "dependency:truffle:TRUFFLE_DSL_PROCESSOR",
        "dependency:truffle:TRUFFLE_DSL_PROCESSOR/*.src.zip",
        "dependency:truffle:TRUFFLE_NFI",
        "dependency:truffle:TRUFFLE_NFI/*.src.zip",
        "dependency:truffle:TRUFFLE_TCK",
        "dependency:truffle:TRUFFLE_TCK/*.src.zip",
        "dependency:LOCATOR",
        "dependency:LOCATOR/*.src.zip",
        "extracted-dependency:truffle:TRUFFLE_NFI_NATIVE/include",
    ],
}


def get_stage1_graalvm_distribution():
    """:rtype: GraalVmLayoutDistribution"""
    global _stage1_graalvm_distribution
    if _stage1_graalvm_distribution == 'uninitialized':
        _stage1_graalvm_distribution = GraalVmLayoutDistribution("graalvm", _base_graalvm_layout, stage1=True)
        _stage1_graalvm_distribution.description = "GraalVM distribution (stage1)"
        _stage1_graalvm_distribution.maven = False
    return _stage1_graalvm_distribution


def get_final_graalvm_distribution():
    """:rtype: GraalVmLayoutDistribution"""
    global _final_graalvm_distribution
    if _final_graalvm_distribution == 'uninitialized':
        _final_graalvm_distribution = GraalVmLayoutDistribution("graalvm", _base_graalvm_layout)
        _final_graalvm_distribution.description = "GraalVM distribution"
        _final_graalvm_distribution.maven = True
    return _final_graalvm_distribution


def get_standalone_distribution(comp_dir_name):
    """
    :type comp_dir_name: str
    :rtype: GraalVmStandaloneComponent
    """
    standalones = _get_dists(GraalVmStandaloneComponent)
    if standalones:
        for standalone in standalones:
            if standalone.main_comp_dir_name == comp_dir_name:
                return standalone
        mx.abort("Cannot find a standalone with dir_name '{}'.\nAvailable standalones:\n{}".format(comp_dir_name, '\n'.join((('- ' + s.main_comp_dir_name for s in standalones)))))
    else:
        mx.abort('No standalones available. Did you forget to dynamically import a component?')


def get_lib_polyglot_project():
    global _lib_polyglot_project
    if _lib_polyglot_project == 'uninitialized':
        if not _get_svm_support().is_supported() or not _with_polyglot_lib_project():
            _lib_polyglot_project = None
        else:
            polyglot_lib_build_args = []
            polyglot_lib_jar_dependencies = []
            polyglot_lib_build_dependencies = []
            has_polyglot_lib_entrypoints = False
            if "LIBPOLYGLOT_DISABLE_BACKGROUND_COMPILATION" in os.environ:
                polyglot_lib_build_args += ["-R:-TruffleBackgroundCompilation"]
            for component in mx_sdk.graalvm_components():
                has_polyglot_lib_entrypoints |= component.has_polyglot_lib_entrypoints
                polyglot_lib_build_args += component.polyglot_lib_build_args
                polyglot_lib_jar_dependencies += component.polyglot_lib_jar_dependencies
                polyglot_lib_build_dependencies += component.polyglot_lib_build_dependencies

            if not has_polyglot_lib_entrypoints:
                _lib_polyglot_project = None
            else:
                lib_polyglot_config = mx_sdk.LibraryConfig(
                    destination="<lib:polyglot>",
                    jar_distributions=polyglot_lib_jar_dependencies,
                    build_args=[
                        "--language:all",
                        "-Dgraalvm.libpolyglot=true",
                        "-Dorg.graalvm.polyglot.install_name_id=@rpath/jre/lib/polyglot/<lib:polyglot>"
                    ] + GraalVmLanguageLauncher.default_tool_options() + polyglot_lib_build_args,
                )
                _lib_polyglot_project = GraalVmLibrary(_suite, GraalVmNativeImage.project_name(lib_polyglot_config), [], None, lib_polyglot_config)

                if polyglot_lib_build_dependencies:
                    if not hasattr(_lib_polyglot_project, 'buildDependencies'):
                        _lib_polyglot_project.buildDependencies = []
                    _lib_polyglot_project.buildDependencies += polyglot_lib_build_dependencies
    return _lib_polyglot_project


def get_polyglot_launcher_project():
    """:rtype: GraalVmPolyglotLauncher"""
    global _polyglot_launcher_project
    if _polyglot_launcher_project == 'uninitialized':
        if _with_polyglot_launcher_project():
            _polyglot_launcher_project = GraalVmPolyglotLauncher(
                suite=_suite,
                deps=[],
                workingSets=None,
                launcherConfig={
                    "build_args": [
                        "-H:-ParseRuntimeOptions",
                        "-H:Features=org.graalvm.launcher.PolyglotLauncherFeature",
                        "--language:all"
                    ],
                    "jar_distributions": [
                        "sdk:LAUNCHER_COMMON",
                    ],
                    "main_class": "org.graalvm.launcher.PolyglotLauncher",
                    "destination": "polyglot",
                }
            )
        else:
            _polyglot_launcher_project = None
    return _polyglot_launcher_project


def register_vm_config(config_name, components):
    """
    :type config_name: str
    :type components: list[str]
    """
    _vm_configs[config_name] = components


_launcher_configs = None


def _get_launcher_configs(component):
    """ :rtype : list[mx_sdk.LauncherConfig]"""
    global _launcher_configs
    if _launcher_configs is None:
        launchers = {}
        for component_ in mx_sdk.graalvm_components():
            for launcher_config in component_.launcher_configs:
                launcher_name = launcher_config.destination
                if launcher_name in launchers:
                    _, prev_component = launchers[launcher_name]
                    if prev_component.priority > component_.priority:
                        continue
                    if prev_component.priority == component_.priority:
                        raise mx.abort("Conflicting launchers: {} and {} both declare a launcher called {}".format(component_.name, prev_component.name, launcher_name))
                launchers[launcher_name] = launcher_config, component_
        _launcher_configs = {}
        for launcher_config, component_ in launchers.values():
            _launcher_configs.setdefault(component_.name, []).append(launcher_config)
    return _launcher_configs.get(component.name, [])


def mx_register_dynamic_suite_constituents(register_project, register_distribution):
    """
    :type register_project: (mx.Project) -> None
    :type register_distribution: (mx.Distribution) -> None
    """
    if has_component('FastR'):
        fastr_release_env = mx.get_env('FASTR_RELEASE', None)
        if fastr_release_env is None:
            mx.abort("When including FastR, please set FASTR_RELEASE to true (env FASTR_RELEASE=true mx ...). Got FASTR_RELEASE={}".format(fastr_release_env))
        if mx.get_env('FASTR_RFFI') not in (None, ''):
            mx.abort("When including FastR, FASTR_RFFI should not be set. Got FASTR_RFFI=" + mx.get_env('FASTR_RFFI'))

    register_distribution(get_final_graalvm_distribution())

    id_to_component = dict()
    names = set()
    short_names = set()
    needs_stage1 = False
    for component in mx_sdk.graalvm_components():
        if component.name in names:
            mx.abort("Two components are named '{}'. The name should be unique".format(component.name))
        if component.short_name in short_names:
            mx.abort("Two components have short name '{}'. The short names should be unique".format(component.short_name))
        names.add(component.name)
        short_names.add(component.short_name)
        id_to_component.setdefault(component.dir_name, []).append(component)
        if register_project:
            if isinstance(component, mx_sdk.GraalVmTruffleComponent):
                config_class = GraalVmLanguageLauncher
            else:
                config_class = GraalVmMiscLauncher
            for launcher_config in _get_launcher_configs(component):
                launcher_project = config_class(launcher_config)
                register_project(launcher_project)
                if launcher_project.is_native():
                    needs_stage1 = True
        # The JS components have issues ATM since they share the same directory
        if isinstance(component, mx_sdk.GraalVmLanguage) and not (_disable_installable(component) or component.dir_name == 'js'):
            installable_component = GraalVmInstallableComponent(component)
            register_distribution(installable_component)
            if has_svm_launcher(component):
                register_distribution(GraalVmStandaloneComponent(installable_component))

    if register_project:
        lib_polyglot_project = get_lib_polyglot_project()
        if lib_polyglot_project:
            needs_stage1 = True
            register_project(lib_polyglot_project)
        for components in id_to_component.values():
            truffle_components = [component for component in components if isinstance(component, mx_sdk.GraalVmTruffleComponent)]
            if truffle_components:
                register_project(GraalVmNativeProperties(truffle_components))

        polyglot_launcher_project = get_polyglot_launcher_project()
        if polyglot_launcher_project:
            needs_stage1 = True
            register_project(polyglot_launcher_project)

    if needs_stage1:
        if register_project:
            for component in mx_sdk.graalvm_components():
                if isinstance(component, mx_sdk.GraalVmTruffleComponent):
                    config_class = GraalVmLanguageLauncher
                else:
                    config_class = GraalVmMiscLauncher
                for launcher_config in _get_launcher_configs(component):
                    register_project(config_class(launcher_config, stage1=True))
        register_distribution(get_stage1_graalvm_distribution())


def has_svm_launcher(component):
    """:type component: mx.GraalVmComponent | str"""
    component = get_component(component) if isinstance(component, str) else component
    return _get_svm_support().is_supported() and not _has_forced_launchers(component) and bool(component.launcher_configs)


def has_svm_polyglot_lib():
    return _get_svm_support().is_supported() and _with_polyglot_lib_project()


def get_component(name):
    """:type name: str"""
    for c in mx_sdk.graalvm_components():
        if c.short_name == name or c.name == name:
            return c
    return None


def has_component(name, fatalIfMissing=False):
    """
    :type name: str
    :type fatalIfMissing: bool
    """
    result = get_component(name)
    if fatalIfMissing and not result:
        mx.abort("'{}' is not registered as GraalVM component. Did you forget to dynamically import it?".format(name))
    return result


def has_components(names, fatalIfMissing=False):
    """
    :type names: list[str]
    :type fatalIfMissing: bool
    """
    return all((has_component(name, fatalIfMissing=fatalIfMissing) for name in names))


def graalvm_output():
    _graalvm = get_final_graalvm_distribution()
    _output_root = join(_suite.dir, _graalvm.output)
    return join(_output_root, _graalvm.jdk_base)


def graalvm_dist_name():
    return get_final_graalvm_distribution().name


def graalvm_version():
    return _suite.release_version()


def graalvm_home():
    _graalvm_dist = get_final_graalvm_distribution()
    return join(_graalvm_dist.output, _graalvm_dist.jdk_base)


def standalone_home(comp_dir_name):
    _standalone_dist = get_standalone_distribution(comp_dir_name)
    return join(_standalone_dist.output, _standalone_dist.base_dir_name)


def log_graalvm_dist_name(args):
    """print the name of the GraalVM distribution"""
    parser = ArgumentParser(prog='mx graalvm-dist-name', description='Print the name of the GraalVM distribution')
    _ = parser.parse_args(args)
    mx.log(graalvm_dist_name())


def log_graalvm_version(args):
    """print the GraalVM version"""
    parser = ArgumentParser(prog='mx graalvm-version', description='Print the GraalVM version')
    _ = parser.parse_args(args)
    mx.log(graalvm_version())


def log_graalvm_home(args):
    """print the GraalVM home dir"""
    parser = ArgumentParser(prog='mx graalvm-home', description='Print the GraalVM home directory')
    _ = parser.parse_args(args)
    mx.log(graalvm_home())


def log_standalone_home(args):
    """print the GraalVM standalone home dir"""
    parser = ArgumentParser(prog='mx standalone-home', description='Print the standalone home directory')
    parser.add_argument('comp_dir_name', action='store', help='component dir name', metavar='<comp_dir_name>')
    args = parser.parse_args(args)
    mx.log(standalone_home(args.comp_dir_name))


def graalvm_show(args):
    """print the GraalVM config"""
    parser = ArgumentParser(prog='mx graalvm-show', description='Print the GraalVM config')
    _ = parser.parse_args(args)

    graalvm_dist = get_final_graalvm_distribution()
    mx.log("GraalVM distribution: {}".format(graalvm_dist))
    mx.log("Version: {}".format(_suite.release_version()))
    mx.log("Components:")
    for component in mx_sdk.graalvm_components():
        mx.log(" - {} ('{}', /{})".format(component.name, component.short_name, component.dir_name))

    launchers = [p for p in _suite.projects if isinstance(p, GraalVmLauncher) and p.get_containing_graalvm() == graalvm_dist]
    if launchers:
        mx.log("Launchers:")
        for launcher in launchers:
            mx.log(" - {} ({})".format(launcher.native_image_name, "native" if launcher.is_native() else "bash"))
    else:
        mx.log("No launcher")

    libraries = [p for p in _suite.projects if isinstance(p, GraalVmLibrary)]
    if libraries:
        mx.log("Libraries:")
        for library in libraries:
            mx.log(" - {}".format(library.native_image_name))
    else:
        mx.log("No library")

    installables = _get_dists(GraalVmInstallableComponent)
    if installables:
        mx.log("Installables:")
        for i in installables:
            mx.log(" - {}".format(i))
    else:
        mx.log("No installable")

    standalones = _get_dists(GraalVmStandaloneComponent)
    if standalones:
        mx.log("Standalones:")
        for s in standalones:
            mx.log(" - {}".format(s))
    else:
        mx.log("No standalone")


def  _get_dists(dist_class):
    """
    :type dist_class: mx.Distribution
    :rtype: list[mx.Distribution]
    """
    return [d for d in _suite.dists if isinstance(d, dist_class)]


def _env_var_to_bool(name, default='false'):
    val = mx.get_env(name, default)
    b = _str_to_bool(val)
    if isinstance(b, bool):
        return b
    else:
        raise mx.abort("Invalid boolean env var value {}={}; expected: <true | false>".format(name, val))


def _str_to_bool(val):
    """
    :type val: str
    :rtype: str | bool
    """
    low_val = val.lower()
    if low_val in ('false', '0', 'no'):
        return False
    elif low_val in ('true', '1', 'yes'):
        return True
    return val


def check_versions(jdk_dir, jdk_version_regex, graalvm_version_regex, expect_graalvm, check_jvmci):
    """
    :type jdk_dir: str
    :type jdk_version_regex: typing.Pattern
    :type graalvm_version_regex: typing.Pattern
    :type expect_graalvm: bool
    :type check_jvmci: bool
    """
    check_env = "Please check the value of the 'JAVA_HOME' environment variable, your mx 'env' files, and the documentation of this suite"

    out = mx.OutputCapture()
    java = join(jdk_dir, 'bin', 'java')
    if check_jvmci and mx.run([java, '-XX:+JVMCIPrintProperties'], nonZeroIsFatal=False, out=out, err=out):
        mx.log_error(out.data)
        mx.abort("'{}' is not a JVMCI-enabled JDK ('java -XX:+JVMCIPrintProperties' fails).\n{}.".format(jdk_dir, check_env))

    out = subprocess.check_output([java, '-version'], stderr=subprocess.STDOUT).rstrip()

    match = jdk_version_regex.match(out)
    if match is None:
        mx.abort("'{}' has an unexpected version string:\n{}\ndoes not match:\n{}".format(jdk_dir, out, jdk_version_regex.pattern))
    elif not match.group('jvm_version').startswith("1.8.0"):
        mx.abort("GraalVM requires a JDK8 as base-JDK, while the selected JDK ('{}') is '{}':\n{}\n{}.".format(jdk_dir, match.group('jvm_version'), out, check_env))

    match = graalvm_version_regex.match(out)
    if expect_graalvm and match is None:
        mx.abort("'{}' is not a GraalVM. Its version string:\n{}\ndoes not match:\n{}").format(jdk_dir, out, graalvm_version_regex.pattern)
    elif expect_graalvm and match.group('graalvm_version') != _suite.release_version():
        mx.abort("'{}' has a wrong GraalVM version:\n{}\nexpected:\n{}".format(match.group('graalvm_version'), _suite.release_version()))
    elif not expect_graalvm and match:
        mx.abort("GraalVM cannot be built using a GraalVM as base-JDK ('{}').\n{}.".format(jdk_dir, check_env))


mx_gate.add_gate_runner(_suite, mx_vm_gate.gate_body)
mx.add_argument('--disable-libpolyglot', action='store_true', help='Disable the \'polyglot\' library project')
mx.add_argument('--disable-polyglot', action='store_true', help='Disable the \'polyglot\' launcher project')
mx.add_argument('--disable-installables', action='store', help='Disable the \'installable\' distributions for gu.'
                                                               'This can be a comma-separated list of disabled components short names or `true` to disable all installables.', default=None)
mx.add_argument('--debug-images', action='store_true', help='Build native images in debug mode: -H:-AOTInline and with -ea')
mx.add_argument('--force-bash-launchers', action='store', help='Force the use of bash launchers instead of native images.'
                                                               'This can be a comma-separated list of disabled launchers or `true` to disable all native launchers.', default=None)
mx.add_argument('--no-sources', action='store_true', help='Do not include the archives with the source files of open-source components')

register_vm_config('ce', ['cmp', 'gu', 'gvm', 'ins', 'js', 'njs', 'polynative', 'pro', 'rgx', 'slg', 'svm', 'tfl', 'libpoly', 'poly', 'vvm'])


def _debug_images():
    return mx.get_opts().debug_images or _env_var_to_bool('DEBUG_IMAGES')


def _with_polyglot_lib_project():
    return not (mx.get_opts().disable_libpolyglot or _env_var_to_bool('DISABLE_LIBPOLYGLOT'))


def _with_polyglot_launcher_project():
    return not (mx.get_opts().disable_polyglot or _env_var_to_bool('DISABLE_POLYGLOT'))


def _force_bash_launchers(launcher, forced=None):
    """
    :type launcher: str | mx_sdk.AbstractNativeImageConfig
    :type forced: bool | None | str | list[str]
    """
    if forced is None:
        forced = _str_to_bool(mx.get_opts().force_bash_launchers or mx.get_env('FORCE_BASH_LAUNCHERS', 'false'))
    if isinstance(forced, bool):
        return forced
    if isinstance(forced, str):
        forced = forced.split(',')
    if isinstance(launcher, mx_sdk.AbstractNativeImageConfig):
        launcher = launcher.destination
    launcher_name = basename(launcher)
    return launcher_name in forced


def _disable_installable(component):
    """ :type component: str | mx_sdk.GraalVmComponent """
    disabled = _str_to_bool(mx.get_opts().disable_installables or mx.get_env('DISABLE_INSTALLABLES', 'false'))
    if isinstance(disabled, bool):
        return disabled
    if isinstance(disabled, str):
        disabled = disabled.split(',')
    if isinstance(component, mx_sdk.GraalVmComponent):
        component = component.short_name
    return component in disabled


def _has_forced_launchers(component, forced=None):
    """:type component: mx.GraalVmComponent"""
    for launcher_config in _get_launcher_configs(component):
        if _force_bash_launchers(launcher_config, forced):
            return True
    return False


def _include_sources():
    return not (mx.get_opts().no_sources or _env_var_to_bool('NO_SOURCES'))


mx.update_commands(_suite, {
    'graalvm-dist-name': [log_graalvm_dist_name, ''],
    'graalvm-version': [log_graalvm_version, ''],
    'graalvm-home': [log_graalvm_home, ''],
    'graalvm-show': [graalvm_show, ''],
    'standalone-home': [log_standalone_home, 'comp-dir-name'],
})<|MERGE_RESOLUTION|>--- conflicted
+++ resolved
@@ -1199,7 +1199,6 @@
         if _get_svm_support().is_supported() and _get_launcher_configs(installable.main_component):
             other_comp_names += [c.short_name for c in mx_sdk.graalvm_components() if c.dir_name == 'svm']
 
-<<<<<<< HEAD
         name = '_'.join([installable.main_component.dir_name, 'standalone'] + other_comp_names).upper().replace('-', '_')
         base_dir = './{comp_name}-{version}-{os}-{arch}/'.format(
                 comp_name=installable.main_component.suite.name,
@@ -1207,14 +1206,6 @@
                 os=get_graalvm_os(),
                 arch=mx.get_arch()
             ).lower().replace('_', '-')
-=======
-        self.main_comp_dir_name = installable.main_component.dir_name
-        version = _suite.release_version()
-
-        name = '_'.join([self.main_comp_dir_name, 'standalone'] + other_comp_names).upper().replace('-', '_')
-        self.base_dir_name = '{comp_name}-{version}-{os}-{arch}'.format(comp_name=self.main_comp_dir_name, version=version, os=get_graalvm_os(), arch=mx.get_arch()).lower().replace('_', '-')
-        base_dir = './{}/'.format(self.base_dir_name)
->>>>>>> 012b2240
         layout = {}
 
         def is_jar_distribution(val):
