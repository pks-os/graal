--- conflicted
+++ resolved
@@ -334,7 +334,6 @@
                     @CachedLibrary(limit = "LIMIT") InteropLibrary interop,
                     @Cached BranchProfile errorProfile,
                     @Cached InitCheck initCheck,
-<<<<<<< HEAD
                     @Bind("getMeta()") Meta meta) throws UnsupportedTypeException {
         // Skip expensive checks for java.lang.Object.
         if (!klass.isJavaLangObject()) {
@@ -344,14 +343,6 @@
                 errorProfile.enter();
                 throw UnsupportedTypeException.create(new Object[]{value}, EspressoError.format("Could not cast foreign object to %s: due to: %s", klass.getNameAsString(), e.getMessage()));
             }
-=======
-                    @SuppressWarnings("unused") @Bind("getMeta()") Meta meta) throws UnsupportedTypeException {
-        try {
-            checkHasAllFieldsOrThrow(value, klass, interop, meta);
-        } catch (ClassCastException e) {
-            errorProfile.enter();
-            throw UnsupportedTypeException.create(new Object[]{value}, EspressoError.format("Could not cast foreign object to %s: ", klass.getNameAsString(), e.getMessage()));
->>>>>>> 4f190404
         }
         initCheck.execute(klass);
         return StaticObject.createForeign(getLanguage(), klass, value, interop);
