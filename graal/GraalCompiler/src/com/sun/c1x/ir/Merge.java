--- conflicted
+++ resolved
@@ -256,15 +256,15 @@
     }
 
     @Override
-<<<<<<< HEAD
+    public String shortName() {
+        return "Merge #" + id();
+    }
+
+    @Override
     public Node copy(Graph into) {
         assert getClass() == Merge.class : "copy of " + getClass();
         Merge x = new Merge(into);
         x.setNonNull(isNonNull());
         return x;
-=======
-    public String shortName() {
-        return "Merge #" + id();
->>>>>>> 84c8181d
     }
 }