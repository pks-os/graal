/*
 * Copyright (c) 2016, Oracle and/or its affiliates. All rights reserved.
 * DO NOT ALTER OR REMOVE COPYRIGHT NOTICES OR THIS FILE HEADER.
 *
 * This code is free software; you can redistribute it and/or modify it
 * under the terms of the GNU General Public License version 2 only, as
 * published by the Free Software Foundation.  Oracle designates this
 * particular file as subject to the "Classpath" exception as provided
 * by Oracle in the LICENSE file that accompanied this code.
 *
 * This code is distributed in the hope that it will be useful, but WITHOUT
 * ANY WARRANTY; without even the implied warranty of MERCHANTABILITY or
 * FITNESS FOR A PARTICULAR PURPOSE.  See the GNU General Public License
 * version 2 for more details (a copy is included in the LICENSE file that
 * accompanied this code).
 *
 * You should have received a copy of the GNU General Public License version
 * 2 along with this work; if not, write to the Free Software Foundation,
 * Inc., 51 Franklin St, Fifth Floor, Boston, MA 02110-1301 USA.
 *
 * Please contact Oracle, 500 Oracle Parkway, Redwood Shores, CA 94065 USA
 * or visit www.oracle.com if you need additional information or have any
 * questions.
 */
package com.oracle.truffle.api.instrumentation.test.examples;

import static org.junit.Assert.assertNotNull;
import static org.junit.Assert.assertNull;
import static org.junit.Assert.assertTrue;

import java.io.IOException;
import java.util.concurrent.atomic.AtomicBoolean;

import org.junit.Assert;
import org.junit.Before;
import org.junit.Test;

import com.oracle.truffle.api.instrumentation.EventContext;
import com.oracle.truffle.api.instrumentation.TruffleInstrument;
import com.oracle.truffle.api.instrumentation.test.AbstractInstrumentationTest;
import com.oracle.truffle.api.instrumentation.test.examples.DebuggerController.Callback;
import com.oracle.truffle.api.source.Source;
import com.oracle.truffle.api.vm.PolyglotRuntime;
import com.oracle.truffle.api.vm.PolyglotRuntime.Instrument;

public final class DebuggerExampleTest extends AbstractInstrumentationTest {
    private DebuggerController debugger;

    @Before
    public void setupDebugger() throws IOException {
        // BEGIN: DebuggerExampleTest
<<<<<<< HEAD
        Instrument instrument = engine.getInstruments().get(DebuggerExample.ID);
        assert !instrument.isEnabled() : "Not enabled yet";
=======
        PolyglotRuntime runtime = engine.getRuntime();
        Instrument instrument = runtime.getInstruments().get(DebuggerExample.ID);
        instrument.setEnabled(true);
>>>>>>> 17e40cb8
        debugger = instrument.lookup(DebuggerController.class);
        assert instrument.isEnabled() : "Got enabled";
        assert debugger != null : "We can control the debugger";
        // END: DebuggerExampleTest
        assertTrue("Enabled by requesting registered services class", instrument.isEnabled());
        assertNotNull("Debugger interface found", debugger);
        DebuggerExample itself = instrument.lookup(DebuggerExample.class);
        assertNull("Debugger instrument itself isn't found", itself);
        TruffleInstrument instr = instrument.lookup(TruffleInstrument.class);
        assertNull("Instrument itself isn't found", instr);
        assertEvalOut("", ""); // ensure debugger gets loaded
    }

    @Test
    public void testBreakpoint() throws IOException {
        final AtomicBoolean breakpointHit = new AtomicBoolean();
        debugger.installBreakpoint(1, new Callback() {
            @Override
            public void halted(DebuggerController d, EventContext haltedAt) {
                Assert.assertEquals(1, haltedAt.getInstrumentedSourceSection().getStartLine());
                breakpointHit.set(true);
            }
        });
        run(lines("BLOCK(STATEMENT,", "STATEMENT,", "STATEMENT)"));
        Assert.assertTrue(breakpointHit.get());
    }

    @Test
    @SuppressWarnings("hiding")
    public void testStepInto() throws IOException {
        Source source = lines("ROOT(", // 1
                        "DEFINE(foo,STATEMENT),", // 2
                        "DEFINE(bar", // 3
                        /**/",STATEMENT", // 4
                        /**/",STATEMENT(CALL(foo))", // 5
                        /**/",STATEMENT),", // 6
                        "STATEMENT(CALL(bar)))"); // 7

        final AtomicBoolean allStepped = new AtomicBoolean();
        debugger.installBreakpoint(7, new Callback() {
            public void halted(DebuggerController debugger, EventContext haltedAt) {
                assertLineAt(haltedAt, 7);
                debugger.stepInto(new Callback() {
                    public void halted(DebuggerController debugger, EventContext haltedAt) {
                        assertLineAt(haltedAt, 4);
                        debugger.stepInto(new Callback() {
                            public void halted(DebuggerController debugger, EventContext haltedAt) {
                                assertLineAt(haltedAt, 5);
                                debugger.stepInto(new Callback() {
                                    public void halted(DebuggerController debugger, EventContext haltedAt) {
                                        assertLineAt(haltedAt, 2);
                                        debugger.stepInto(new Callback() {
                                            public void halted(DebuggerController debugger, EventContext haltedAt) {
                                                assertLineAt(haltedAt, 6);
                                                debugger.stepInto(new Callback() {
                                                    public void halted(DebuggerController debugger, EventContext haltedAt) {
                                                        throw new AssertionError();
                                                    }
                                                });
                                                allStepped.set(true);
                                            }
                                        });
                                    }
                                });
                            }
                        });
                    }
                });
            }

        });
        run(source);
        Assert.assertTrue(allStepped.get());
    }

    private static void assertLineAt(EventContext haltedAt, int index) {
        Assert.assertEquals(index, haltedAt.getInstrumentedSourceSection().getStartLine());
    }

    @Test
    @SuppressWarnings("hiding")
    public void testStepOver() throws IOException {
        Source source = lines("ROOT(", // 1
                        "DEFINE(foo,STATEMENT),", // 2
                        "DEFINE(bar", // 3
                        /**/",STATEMENT", // 4
                        /**/",STATEMENT(CALL(foo))", // 5
                        /**/",STATEMENT),", // 6
                        "STATEMENT(CALL(bar)))"); // 7

        final AtomicBoolean allStepped = new AtomicBoolean();
        debugger.installBreakpoint(4, new Callback() {
            public void halted(DebuggerController debugger, EventContext haltedAt) {
                assertLineAt(haltedAt, 4);
                debugger.stepOver(new Callback() {
                    public void halted(DebuggerController debugger, EventContext haltedAt) {
                        assertLineAt(haltedAt, 5);
                        debugger.stepOver(new Callback() {
                            public void halted(DebuggerController debugger, EventContext haltedAt) {
                                assertLineAt(haltedAt, 6);
                                allStepped.set(true);
                                debugger.stepOver(new Callback() {
                                    public void halted(DebuggerController debugger, EventContext haltedAt) {
                                        throw new AssertionError();
                                    }
                                });
                            }
                        });
                    }
                });
            }
        });
        run(source);
        Assert.assertTrue(allStepped.get());
    }

    @Test
    @SuppressWarnings("hiding")
    public void testStepOut() throws IOException {
        Source source = lines("ROOT(", // 1
                        "DEFINE(foo,STATEMENT),", // 2
                        "DEFINE(bar", // 3
                        /**/",STATEMENT", // 4
                        /**/",STATEMENT(CALL(foo))", // 5
                        /**/",STATEMENT),", // 6
                        "STATEMENT(CALL(bar)))"); // 7

        final AtomicBoolean allStepped = new AtomicBoolean();
        debugger.installBreakpoint(2, new Callback() {
            @Override
            public void halted(DebuggerController debugger, EventContext haltedAt) {
                assertLineAt(haltedAt, 2);
                debugger.stepOut(new Callback() {
                    @Override
                    public void halted(DebuggerController debugger, EventContext haltedAt) {
                        assertLineAt(haltedAt, 6);
                        debugger.stepOver(new Callback() {
                            @Override
                            public void halted(DebuggerController debugger, EventContext haltedAt) {
                                throw new AssertionError();
                            }
                        });
                        allStepped.set(true);
                    }
                });
            }
        });
        run(source);
        Assert.assertTrue(allStepped.get());
    }

}<|MERGE_RESOLUTION|>--- conflicted
+++ resolved
@@ -49,14 +49,9 @@
     @Before
     public void setupDebugger() throws IOException {
         // BEGIN: DebuggerExampleTest
-<<<<<<< HEAD
-        Instrument instrument = engine.getInstruments().get(DebuggerExample.ID);
-        assert !instrument.isEnabled() : "Not enabled yet";
-=======
         PolyglotRuntime runtime = engine.getRuntime();
         Instrument instrument = runtime.getInstruments().get(DebuggerExample.ID);
-        instrument.setEnabled(true);
->>>>>>> 17e40cb8
+        assert !instrument.isEnabled() : "Not enabled yet";
         debugger = instrument.lookup(DebuggerController.class);
         assert instrument.isEnabled() : "Got enabled";
         assert debugger != null : "We can control the debugger";
