--- conflicted
+++ resolved
@@ -55,7 +55,6 @@
 import javax.lang.model.util.Types;
 
 import com.oracle.truffle.dsl.processor.java.ElementUtils;
-import com.oracle.truffle.dsl.processor.java.model.CodeTypeElement;
 import com.oracle.truffle.dsl.processor.java.model.CodeTypeMirror;
 import com.oracle.truffle.dsl.processor.model.Template;
 
@@ -200,22 +199,7 @@
     }
 
     public TypeMirror reloadTypeElement(TypeElement type) {
-<<<<<<< HEAD
-        if (type instanceof CodeTypeElement) {
-            return type.asType();
-        }
-        return getType(type.getQualifiedName().toString());
-    }
-
-    private TypeMirror getType(String className) {
-        TypeElement element = ElementUtils.getTypeElement(environment, className);
-        if (element != null) {
-            return element.asType();
-        }
-        return null;
-=======
         return type.asType();
->>>>>>> 529114e3
     }
 
     public TypeMirror reloadType(TypeMirror type) {
