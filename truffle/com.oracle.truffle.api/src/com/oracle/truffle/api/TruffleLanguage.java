--- conflicted
+++ resolved
@@ -42,12 +42,6 @@
 import com.oracle.truffle.api.nodes.Node;
 import com.oracle.truffle.api.nodes.RootNode;
 import com.oracle.truffle.api.source.Source;
-<<<<<<< HEAD
-
-import java.util.LinkedHashSet;
-import java.util.Set;
-=======
->>>>>>> 162e68a2
 
 /**
  * An entry point for everyone who wants to implement a Truffle based language. By providing an
