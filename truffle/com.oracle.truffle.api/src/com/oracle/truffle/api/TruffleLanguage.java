/*
 * Copyright (c) 2014, 2016, Oracle and/or its affiliates. All rights reserved.
 * DO NOT ALTER OR REMOVE COPYRIGHT NOTICES OR THIS FILE HEADER.
 *
 * This code is free software; you can redistribute it and/or modify it
 * under the terms of the GNU General Public License version 2 only, as
 * published by the Free Software Foundation.  Oracle designates this
 * particular file as subject to the "Classpath" exception as provided
 * by Oracle in the LICENSE file that accompanied this code.
 *
 * This code is distributed in the hope that it will be useful, but WITHOUT
 * ANY WARRANTY; without even the implied warranty of MERCHANTABILITY or
 * FITNESS FOR A PARTICULAR PURPOSE.  See the GNU General Public License
 * version 2 for more details (a copy is included in the LICENSE file that
 * accompanied this code).
 *
 * You should have received a copy of the GNU General Public License version
 * 2 along with this work; if not, write to the Free Software Foundation,
 * Inc., 51 Franklin St, Fifth Floor, Boston, MA 02110-1301 USA.
 *
 * Please contact Oracle, 500 Oracle Parkway, Redwood Shores, CA 94065 USA
 * or visit www.oracle.com if you need additional information or have any
 * questions.
 */
package com.oracle.truffle.api;

<<<<<<< HEAD
=======
import com.oracle.truffle.api.TruffleLanguage.Env;
import java.io.IOException;
>>>>>>> 4b7fd29c
import java.io.InputStream;
import java.io.OutputStream;
import java.lang.annotation.ElementType;
import java.lang.annotation.Retention;
import java.lang.annotation.RetentionPolicy;
import java.lang.annotation.Target;
import java.util.Map;
import java.util.Objects;

import com.oracle.truffle.api.frame.MaterializedFrame;
import com.oracle.truffle.api.impl.Accessor;
import com.oracle.truffle.api.impl.FindContextNode;
import com.oracle.truffle.api.nodes.Node;
import com.oracle.truffle.api.nodes.RootNode;
import com.oracle.truffle.api.source.Source;

import java.util.ArrayList;
import java.util.LinkedHashSet;
import java.util.List;

/**
 * <p>
 * An entry point for everyone who wants to implement a Truffle-based language. By providing an
 * implementation of this type and registering it using {@link Registration} annotation, your
 * language becomes accessible to users of the {@link com.oracle.truffle.api.vm.PolyglotEngine
 * polyglot execution engine} - all they will need to do is to include your JAR into their
 * application and all the Truffle goodies (multi-language support, multitenant hosting, debugging,
 * etc.) will be made available to them.
 *
 * <p>
 * To ensure that a Truffle language can be used in a language-agnostic way, the implementation
 * should be designed to decouple its configuration and initialization from language specifics as
 * much as possible. One aspect of this is the initialization and start of execution via the
 * {@link com.oracle.truffle.api.vm.PolyglotEngine}, which should be designed in a generic way.
 * Language-specific entry points, for instance to emulate the command-line interface of an existing
 * implementation, should be handled externally.
 *
 * @param <C> internal state of the language associated with every thread that is executing program
 *            {@link #parse(com.oracle.truffle.api.source.Source, com.oracle.truffle.api.nodes.Node, java.lang.String...)
 *            parsed} by the language
 * @since 0.8 or earlier
 */
@SuppressWarnings({"javadoc"})
public abstract class TruffleLanguage<C> {
    /**
     * Constructor to be called by subclasses.
     *
     * @since 0.8 or earlier
     */
    protected TruffleLanguage() {
    }

    /**
     * The annotation to use to register your language to the
     * {@link com.oracle.truffle.api.vm.PolyglotEngine Truffle} system. By annotating your
     * implementation of {@link TruffleLanguage} by this annotation you are just a <em>one JAR drop
     * to the class path</em> away from your users. Once they include your JAR in their application,
     * your language will be available to the {@link com.oracle.truffle.api.vm.PolyglotEngine
     * Truffle virtual machine}.
     *
     * @since 0.8 or earlier
     */
    @Retention(RetentionPolicy.SOURCE)
    @Target(ElementType.TYPE)
    public @interface Registration {
        /**
         * Unique name of your language. This name will be exposed to users via the
         * {@link com.oracle.truffle.api.vm.PolyglotEngine.Language#getName()} getter.
         *
         * @return identifier of your language
         */
        String name();

        /**
         * Unique string identifying the language version. This name will be exposed to users via
         * the {@link com.oracle.truffle.api.vm.PolyglotEngine.Language#getVersion()} getter.
         *
         * @return version of your language
         */
        String version();

        /**
         * List of MIME types associated with your language. Users will use them (directly or
         * indirectly) when
         * {@link com.oracle.truffle.api.vm.PolyglotEngine#eval(com.oracle.truffle.api.source.Source)
         * executing} their code snippets or their {@link Source files}.
         *
         * @return array of MIME types assigned to your language files
         */
        String[] mimeType();
    }

    /**
     * Creates internal representation of the executing context suitable for given environment. Each
     * time the {@link TruffleLanguage language} is used by a new
     * {@link com.oracle.truffle.api.vm.PolyglotEngine} or in a new thread, the system calls this
     * method to let the {@link TruffleLanguage language} prepare for <em>execution</em>. The
     * returned execution context is completely language specific; it is however expected it will
     * contain reference to here-in provided <code>env</code> and adjust itself according to
     * parameters provided by the <code>env</code> object.
     * <p>
     * The standard way of accessing the here-in generated context is to create a {@link Node} and
     * insert it into own AST hierarchy - use {@link #createFindContextNode()} to obtain the
     * {@link Node findNode} and later {@link #findContext(com.oracle.truffle.api.nodes.Node)
     * findContext(findNode)} to get back your language context.
     * <p>
     * This method shouldn't perform any complex operations. The runtime system is just being
     * initialized and for example making
     * {@link Env#parse(com.oracle.truffle.api.source.Source, java.lang.String...) calls into other
     * languages} and assuming your language is already initialized and others can see it would be
     * wrong - until you return from this method, the initialization isn't over. Should there be a
     * need to perform complex initializaton, do it by overriding the
     * {@link #initializeContext(java.lang.Object)} method.
     *
     * @param env the environment the language is supposed to operate in
     * @return internal data of the language in given environment
     * @since 0.8 or earlier
     */
    protected abstract C createContext(Env env);

    /**
     * Perform any complex initialization. The
     * {@link #createContext(com.oracle.truffle.api.TruffleLanguage.Env) } factory method shouldn't
     * do any complex operations. Just create the instance of the context, let the runtime system
     * register it properly. Should there be a need to perform complex initializaton, override this
     * method and let the runtime call it <em>later</em> to finish any <em>post initialization</em>
     * actions. Example:
     *
     * {@link TruffleLanguageSnippets.PostInitLanguage#createContext}
     *
     * @param context the context created by
     *            {@link #createContext(com.oracle.truffle.api.TruffleLanguage.Env)}
     * @throws java.lang.Exception if something goes wrong
     * @since 0.17
     */
    protected void initializeContext(C context) throws Exception {
    }

    /**
     * Disposes the context created by
     * {@link #createContext(com.oracle.truffle.api.TruffleLanguage.Env)}. A language can be asked
     * by its user to <em>clean-up</em>. In such case the language is supposed to dispose any
     * resources acquired before and <em>dispose</em> the <code>context</code> - e.g. render it
     * useless for any future calls.
     *
     * @param context the context {@link #createContext(com.oracle.truffle.api.TruffleLanguage.Env)
     *            created by the language}
     * @since 0.8 or earlier
     */
    protected void disposeContext(C context) {
    }

    /**
     * Parses the provided source and generates appropriate AST. The parsing should execute no user
     * code, it should only create the {@link Node} tree to represent the source. If the provided
     * source does not correspond naturally to a call target, the returned call target should create
     * and if necessary initialize the corresponding language entity and return it. The parsing may
     * be performed in a context (specified as another {@link Node}) or without context. The
     * {@code argumentNames} may contain symbolic names for actual parameters of the call to the
     * returned value. The result should be a call target with method
     * {@link CallTarget#call(java.lang.Object...)} that accepts as many arguments as were provided
     * via the {@code argumentNames} array.
     *
     * @param code source code to parse
     * @param context a {@link Node} defining context for the parsing
     * @param argumentNames symbolic names for parameters of
     *            {@link CallTarget#call(java.lang.Object...)}
     * @return a call target to invoke which also keeps in memory the {@link Node} tree representing
     *         just parsed <code>code</code>
     * @throws Exception if parsing goes wrong. Here-in thrown exception is propagated to the user
     *             who called one of <code>eval</code> methods of
     *             {@link com.oracle.truffle.api.vm.PolyglotEngine}
     * @since 0.8 or earlier
     */
    protected abstract CallTarget parse(Source code, Node context, String... argumentNames)
                    throws Exception;

    /**
     * Called when some other language is seeking for a global symbol. This method is supposed to do
     * lazy binding, e.g. there is no need to export symbols in advance, it is fine to wait until
     * somebody asks for it (by calling this method).
     * <p>
     * The exported object can either be <code>TruffleObject</code> (e.g. a native object from the
     * other language) to support interoperability between languages, {@link String} or one of Java
     * primitive wrappers ( {@link Integer}, {@link Double}, {@link Short}, {@link Boolean}, etc.).
     * <p>
     * The way a symbol becomes <em>exported</em> is language dependent. In general it is preferred
     * to make the export explicit - e.g. call some function or method to register an object under
     * specific name. Some languages may however decide to support implicit export of symbols (for
     * example from global scope, if they have one). However explicit exports should always be
     * preferred. Implicitly exported object of some name should only be used when there is no
     * explicit export under such <code>globalName</code>. To ensure so the infrastructure first
     * asks all known languages for <code>onlyExplicit</code> symbols and only when none is found,
     * it does one more round with <code>onlyExplicit</code> set to <code>false</code>.
     *
     * @param context context to locate the global symbol in
     * @param globalName the name of the global symbol to find
     * @param onlyExplicit should the language seek for implicitly exported object or only consider
     *            the explicitly exported ones?
     * @return an exported object or <code>null</code>, if the symbol does not represent anything
     *         meaningful in this language
     * @since 0.8 or earlier
     */
    protected abstract Object findExportedSymbol(C context, String globalName, boolean onlyExplicit);

    /**
     * Returns global object for the language.
     * <p>
     * The object is expected to be <code>TruffleObject</code> (e.g. a native object from the other
     * language) but technically it can be one of Java primitive wrappers ({@link Integer},
     * {@link Double}, {@link Short}, etc.).
     *
     * @param context context to find the language global in
     * @return the global object or <code>null</code> if the language does not support such concept
     * @since 0.8 or earlier
     */
    protected abstract Object getLanguageGlobal(C context);

    /**
     * Checks whether the object is provided by this language.
     *
     * @param object the object to check
     * @return <code>true</code> if this language can deal with such object in native way
     * @since 0.8 or earlier
     */
    protected abstract boolean isObjectOfLanguage(Object object);

    /**
     * Runs source code in a halted execution context, or at top level.
     *
     * @param source the code to run
     * @param node node where execution halted, {@code null} if no execution context
     * @param mFrame frame where execution halted, {@code null} if no execution context
     * @return result of running the code in the context, or at top level if no execution context.
     * @throws Exception if the evaluation cannot be performed
     * @since 0.8 or earlier
     */
    protected abstract Object evalInContext(Source source, Node node, MaterializedFrame mFrame) throws Exception;

    /**
     * Generates language specific textual representation of a value. Each language may have special
     * formating conventions - even primitive values may not follow the traditional Java formating
     * rules. As such when {@link com.oracle.truffle.api.vm.PolyglotEngine.Value#as(java.lang.Class)
     * value.as(String.class)} is requested, it consults the language that produced the value by
     * calling this method. By default this method calls {@link Objects#toString(java.lang.Object)}.
     *
     * @param context the execution context for doing the conversion
     * @param value the value to convert. Either primitive type or
     *            {@link com.oracle.truffle.api.interop.TruffleObject}
     * @return textual representation of the value in this language
     * @since 0.8 or earlier
     */
    protected String toString(C context, Object value) {
        return Objects.toString(value);
    }

    /**
     * Allows a language implementor to create a node that can effectively lookup up the context
     * associated with current execution. The context is created by
     * {@link #createContext(com.oracle.truffle.api.TruffleLanguage.Env)} method.
     *
     * @return node to be inserted into program to effectively find out current execution context
     *         for this language
     * @since 0.8 or earlier
     */
    protected final Node createFindContextNode() {
        return AccessAPI.engineAccess().createFindContextNode(this);
    }

    /**
     * Uses the {@link #createFindContextNode()} node to obtain the current context. In case you
     * don't care about performance (e.g. your are on a slow execution path), you can chain the
     * calls directly as <code>findContext({@link #createFindContextNode()})</code> and forget the
     * node all together.
     *
     * @param n the node created by this language's {@link #createFindContextNode()}
     * @return the context created by
     *         {@link #createContext(com.oracle.truffle.api.TruffleLanguage.Env)} method at the
     *         beginning of the language execution
     * @throws ClassCastException if the node has not been created by <code>this</code>.
     *             {@link #createFindContextNode()} method.
     * @since 0.8 or earlier
     */
    @SuppressWarnings({"rawtypes", "unchecked"})
    protected final C findContext(Node n) {
        FindContextNode fcn = (FindContextNode) n;
        if (fcn.getTruffleLanguage() != this) {
            throw new ClassCastException();
        }
        return (C) fcn.executeFindContext();
    }

    private static final class LangCtx<C> {
        final TruffleLanguage<C> lang;
        final C ctx;

        LangCtx(TruffleLanguage<C> lang, Env env) {
            this.lang = lang;
            this.ctx = lang.createContext(env);
        }

        Object findExportedSymbol(String globalName, boolean onlyExplicit) {
            return lang.findExportedSymbol(ctx, globalName, onlyExplicit);
        }

        Object getLanguageGlobal() {
            return lang.getLanguageGlobal(ctx);
        }

        void dispose() {
            lang.disposeContext(ctx);
        }

        String toString(TruffleLanguage<?> language, Object obj) {
            assert lang == language;
            return lang.toString(ctx, obj);
        }

        void postInit() {
            try {
                lang.initializeContext(ctx);
            } catch (RuntimeException ex) {
                throw ex;
            } catch (Exception ex) {
                throw new RuntimeException(ex);
            }
        }
    }

    /**
     * Represents execution environment of the {@link TruffleLanguage}. Each active
     * {@link TruffleLanguage} receives instance of the environment before any code is executed upon
     * it. The environment has knowledge of all active languages and can exchange symbols between
     * them.
     *
     * @since 0.8 or earlier
     */
    public static final class Env {
        private final Object vm;
        private final TruffleLanguage<?> lang;
        private final LangCtx<?> langCtx;
        private final InputStream in;
        private final OutputStream err;
        private final OutputStream out;
        private final List<Object> services;
        private final Map<String, Object> config;

        Env(Object vm, TruffleLanguage<?> lang, OutputStream out, OutputStream err, InputStream in, Map<String, Object> config) {
            this.vm = vm;
            this.in = in;
            this.err = err;
            this.out = out;
            this.lang = lang;
            LinkedHashSet<Object> collectedServices = new LinkedHashSet<>();
            AccessAPI.instrumentAccess().collectEnvServices(collectedServices, vm, lang, this);
            this.services = new ArrayList<>(collectedServices);
            this.config = config;
            this.langCtx = new LangCtx<>(lang, this);
        }

        /**
         * Asks the environment to go through other registered languages and find whether they
         * export global symbol of specified name. The expected return type is either
         * <code>TruffleObject</code>, or one of wrappers of Java primitive types ({@link Integer},
         * {@link Double}).
         *
         * @param globalName the name of the symbol to search for
         * @return object representing the symbol or <code>null</code>
         * @since 0.8 or earlier
         */
        public Object importSymbol(String globalName) {
            return AccessAPI.engineAccess().importSymbol(vm, lang, globalName);
        }

        /**
         * Allows it to be determined if this {@link com.oracle.truffle.api.vm.PolyglotEngine} can
         * execute code written in a language with a given MIME type.
         *
         * @see Source#withMimeType(String)
         * @see #parse(Source, String...)
         *
         * @return a boolean that indicates if the MIME type is supported
         * @since 0.11
         */
        public boolean isMimeTypeSupported(String mimeType) {
            return AccessAPI.engineAccess().isMimeTypeSupported(vm, mimeType);
        }

        /**
         * Evaluates source of (potentially different) language. The {@link Source#getMimeType()
         * MIME type} is used to identify the {@link TruffleLanguage} to use to perform the
         * {@link #parse(com.oracle.truffle.api.source.Source, com.oracle.truffle.api.nodes.Node, java.lang.String...)}
         * . The names of arguments are parameters for the resulting {#link CallTarget} that allow
         * the <code>source</code> to reference the actual parameters passed to
         * {@link CallTarget#call(java.lang.Object...)}.
         *
         * @param source the source to evaluate
         * @param argumentNames the names of {@link CallTarget#call(java.lang.Object...)} arguments
         *            that can be referenced from the source
         * @return the call target representing the parsed result
         * @throws Exception if the parsing or evaluation fails for some reason
         * @since 0.8 or earlier
         */
        public CallTarget parse(Source source, String... argumentNames) {
            TruffleLanguage<?> language = AccessAPI.engineAccess().findLanguageImpl(vm, null, source.getMimeType());
            try {
                return language.parse(source, null, argumentNames);
            } catch (Exception ex) {
                if (ex instanceof RuntimeException) {
                    throw (RuntimeException) ex;
                }
                throw new RuntimeException(ex);
            }
        }

        /**
         * Input associated with {@link com.oracle.truffle.api.vm.PolyglotEngine} this language is
         * being executed in.
         *
         * @return reader, never <code>null</code>
         * @since 0.8 or earlier
         */
        public InputStream in() {
            return in;
        }

        /**
         * Standard output writer for {@link com.oracle.truffle.api.vm.PolyglotEngine} this language
         * is being executed in.
         *
         * @return writer, never <code>null</code>
         * @since 0.8 or earlier
         */
        public OutputStream out() {
            return out;
        }

        /**
         * Standard error writer for {@link com.oracle.truffle.api.vm.PolyglotEngine} this language
         * is being executed in.
         *
         * @return writer, never <code>null</code>
         * @since 0.8 or earlier
         */
        public OutputStream err() {
            return err;
        }

        /**
         * Looks additional service up. An environment for a particular {@link TruffleLanguage
         * language} and a {@link com.oracle.truffle.api.vm.PolyglotEngine} may also be associated
         * with additional services. One can request implementations of such services by calling
         * this method with the type identifying the requested service and its API.
         *
         * Services that can be obtained via this method include
         * {@link com.oracle.truffle.api.instrumentation.Instrumenter} and others.
         *
         * @param <T> type of requested service
         * @param type class of requested service
         * @return instance of T or <code>null</code> if there is no such service available
         * @since 0.12
         */
        public <T> T lookup(Class<T> type) {
            for (Object obj : services) {
                if (type.isInstance(obj)) {
                    return type.cast(obj);
                }
            }
            return null;
        }

        /**
         * Configuration arguments for this language. Arguments set
         * {@link com.oracle.truffle.api.vm.PolyglotEngine.Builder#config when constructing the
         * engine} are accessible via this map.
         *
         * This method (in combination with
         * {@link com.oracle.truffle.api.vm.PolyglotEngine.Builder#config}) provides a
         * straight-forward way to pass implementation-level arguments, as typically specified on a
         * command line, to the languages.
         *
         * {@link com.oracle.truffle.api.vm.PolyglotEngineSnippets#initializeWithParameters}
         *
         * In contrast to {@link com.oracle.truffle.api.vm.PolyglotEngine.Builder#globalSymbol
         * global symbols} the provided values are passed in exactly as specified, because these
         * configuration arguments are strictly at the implementation level and not language-level
         * objects.
         *
         * These configuration arguments are available when
         * {@link #createContext(com.oracle.truffle.api.TruffleLanguage.Env) creating the language
         * context} to make it possible to take them into account before the language gets ready for
         * execution. This is the most common way to access them:
         *
         * {@link TruffleLanguageSnippets.MyLanguage#createContext}
         *
         * @return read-only view of configuration options for this language
         * @since 0.11
         */
        public Map<String, Object> getConfig() {
            return config;
        }

        void postInit() {
            langCtx.postInit();
        }
    }

    static final AccessAPI API = new AccessAPI();

    private static final class AccessAPI extends Accessor {
        static Nodes nodesAccess() {
            return API.nodes();
        }

        static EngineSupport engineAccess() {
            return API.engineSupport();
        }

        static InstrumentSupport instrumentAccess() {
            return API.instrumentSupport();
        }

        @Override
        protected LanguageSupport languageSupport() {
            return new LanguageImpl();
        }
    }

    static final class LanguageImpl extends Accessor.LanguageSupport {
        @Override
        public Env attachEnv(Object vm, TruffleLanguage<?> language, OutputStream stdOut, OutputStream stdErr, InputStream stdIn, Map<String, Object> config) {
            Env env = new Env(vm, language, stdOut, stdErr, stdIn, config);
            return env;
        }

        @Override
<<<<<<< HEAD
        public CallTarget parse(TruffleLanguage<?> truffleLanguage, Source code, Node context, String... argumentNames) {
            try {
                return truffleLanguage.parse(code, context, argumentNames);
            } catch (Exception ex) {
                if (ex instanceof RuntimeException) {
                    throw (RuntimeException) ex;
                }
                throw new RuntimeException(ex);
            }
=======
        public void postInitEnv(Env env) {
            env.postInit();
        }

        @Override
        public CallTarget parse(TruffleLanguage<?> truffleLanguage, Source code, Node context, String... argumentNames) throws IOException {
            return truffleLanguage.parse(code, context, argumentNames);
>>>>>>> 4b7fd29c
        }

        @Override
        @SuppressWarnings({"rawtypes"})
        public Object evalInContext(Object sourceVM, String code, Node node, MaterializedFrame frame) {
            RootNode rootNode = node.getRootNode();
            Class<? extends TruffleLanguage> languageType = AccessAPI.nodesAccess().findLanguage(rootNode);
            final Env env = AccessAPI.engineAccess().findEnv(sourceVM, languageType);
            final TruffleLanguage<?> lang = findLanguage(env);
            final Source source = Source.newBuilder(code).name("eval in context").mimeType("content/unknown").build();
            try {
                return lang.evalInContext(source, node, frame);
            } catch (Exception ex) {
                if (ex instanceof RuntimeException) {
                    throw (RuntimeException) ex;
                }
                throw new RuntimeException(ex);
            }
        }

        @Override
        public Object findExportedSymbol(TruffleLanguage.Env env, String globalName, boolean onlyExplicit) {
            return env.langCtx.findExportedSymbol(globalName, onlyExplicit);
        }

        @Override
        public TruffleLanguage<?> findLanguage(Env env) {
            return env.lang;
        }

        @Override
        public Object languageGlobal(TruffleLanguage.Env env) {
            return env.langCtx.getLanguageGlobal();
        }

        @Override
        public Object findContext(Env env) {
            return env.langCtx.ctx;
        }

        @Override
        public void dispose(TruffleLanguage<?> impl, Env env) {
            assert impl == env.langCtx.lang;
            env.langCtx.dispose();
        }

        @Override
        public String toString(TruffleLanguage<?> language, Env env, Object obj) {
            return env.langCtx.toString(language, obj);
        }

        @Override
        public Object getVM(Env env) {
            return env.vm;
        }

    }
}

class TruffleLanguageSnippets {
    class Context {
        final String[] args;
        final Env env;
        CallTarget mul;

        Context(String[] args) {
            this.args = args;
            this.env = null;
        }

        Context(Env env) {
            this.env = env;
            this.args = null;
        }
    }

    // @formatter:off
    abstract
    // BEGIN: TruffleLanguageSnippets.MyLanguage#createContext
    class MyLanguage extends TruffleLanguage<Context> {
        @Override
        protected Context createContext(Env env) {
            String[] args = (String[]) env.getConfig().get("CMD_ARGS");
            return new Context(args);
        }
    }
    // END: TruffleLanguageSnippets.MyLanguage#createContext

    abstract
    // BEGIN: TruffleLanguageSnippets.PostInitLanguage#createContext
    class PostInitLanguage extends TruffleLanguage<Context> {
        @Override
        protected Context createContext(Env env) {
            // "quickly" create the context
            return new Context(env);
        }

        @Override
        protected void initializeContext(Context context) throws IOException {
            // called "later" to finish the initialization
            // for example call into another language
            Source source =
                Source.newBuilder("function mul(x, y) { return x * y }").
                name("mul.js").
                mimeType("text/javascript").
                build();
            context.mul = context.env.parse(source);
        }
    }
    // END: TruffleLanguageSnippets.PostInitLanguage#createContext
}<|MERGE_RESOLUTION|>--- conflicted
+++ resolved
@@ -24,11 +24,8 @@
  */
 package com.oracle.truffle.api;
 
-<<<<<<< HEAD
-=======
 import com.oracle.truffle.api.TruffleLanguage.Env;
 import java.io.IOException;
->>>>>>> 4b7fd29c
 import java.io.InputStream;
 import java.io.OutputStream;
 import java.lang.annotation.ElementType;
@@ -565,7 +562,6 @@
         }
 
         @Override
-<<<<<<< HEAD
         public CallTarget parse(TruffleLanguage<?> truffleLanguage, Source code, Node context, String... argumentNames) {
             try {
                 return truffleLanguage.parse(code, context, argumentNames);
@@ -575,15 +571,11 @@
                 }
                 throw new RuntimeException(ex);
             }
-=======
+        }
+
+        @Override
         public void postInitEnv(Env env) {
             env.postInit();
-        }
-
-        @Override
-        public CallTarget parse(TruffleLanguage<?> truffleLanguage, Source code, Node context, String... argumentNames) throws IOException {
-            return truffleLanguage.parse(code, context, argumentNames);
->>>>>>> 4b7fd29c
         }
 
         @Override
