# Truffle Changelog

This changelog summarizes major changes between Truffle versions relevant to languages implementors building upon the Truffle framework. The main focus is on APIs exported by Truffle.

## Version 23.1.0

* GR-45123 Added `GenerateInline#inlineByDefault` to force usage of inlined node variant even when the node has also a cached variant (`@GenerateCached(true)`).
* GR-45036 Improved IGV IR dumping. Dump folders for Truffle now include the compilation tier to differentiate compilations better. Inlined IR graphs are now additionally dumped in separate folders if dump level is >= 2.
* GR-45036 Improved IGV AST dumping. The Truffle AST is now dumped as part of the IR dump folder. The dumped AST tree now shows all inlined ASTS in a single tree. Individual functions can be grouped using the "Cluster nodes" function in IGV (top status bar). Root nodes now display their name e.g. `SLFunctionBody (root add)`. Every AST node now has a property `graalIRNode` that allows to find the corresponding Graal IR constant if there is one. 
* GR-45284 Added Graal debug options `TruffleTrustedNonNullCast` and `TruffleTrustedTypeCast` that allow disabling trusted non-null and type casts in Truffle, respectively. Note that disabling trusted type casts effectively disables non-null casts, too.
* GR-44211 Added `TruffleLanguage.Env#newTruffleThreadBuilder(Runnable)` to create a builder for threads that have access to the appropriate `TruffleContext`. All existing `TruffleLanguage.Env#createThread` methods have been deprecated. On top of what the deprecated methods provided, the builder now allows to specify `beforeEnter` and `afterLeave` callbacks for the created threads.
* GR-44211 Added `TruffleContext#leaveAndEnter(Node, Interrupter, InterruptibleFunction, Object)` to be able to interrupt the function run when the context is not entered. The exisiting API `TruffleContext#leaveAndEnter(Node, Supplier)` is deprecated.
* GR-44211 Removed the deprecated method `TruffleSafepoint#setBlocked(Node, Interrupter, Interruptible, Object, Runnable, Runnable)`.
* GR-44211 Added `TruffleSafepoint#setBlocked(Node, Interrupter, Interruptible, Object, Runnable, Consumer)`. It replaces the method `TruffleSafepoint#setBlockedWithException(Node, Interrupter, Interruptible, Object, Runnable, Consumer)` that is now deprecated.
* GR-44211 Added `TruffleSafepoint#setBlockedFunction(Node, Interrupter, InterruptibleFunction, Object, Runnable, Consumer)` to be able to return an object from the interruptible functional method.
* GR-44211 Added `TruffleSafepoint#setBlockedThreadInterruptibleFunction(Node, InterruptibleFunction, Object)` as a short-cut method to allow setting the blocked status for methods that throw `InterruptedException` and support interrupting using `Thread#interrupt()`.
* GR-44829 TruffleStrings: added specialized TruffleStringBuilder types for better performance on UTF encodings.
* GR-46146 Added `TruffleLanguage#ContextLocalProvider` and `TruffleInstrument#ContextLocalProvider`, and deprecated `TruffleLanguage.createContextLocal`, `TruffleLanguage.createContextThreadLocal`, `TruffleInstrument.createContextLocal` and `TruffleInstrument.createContextThreadLocal`. Starting with JDK 21, the deprecated methods trigger the new this-escape warning. The replacement API avoids the warning.
* GR-44217 In the past, on a GraalVM JDK, languages or instruments could be provided using `-Dtruffle.class.path.append`, but are now loaded from the application module path. The truffle class path is deprecated and should no longer be used, but remains functional. Languages are not picked up from the application class path, so the language first needs to be [migrated](https://github.com/oracle/graal/blob/master/truffle/docs/ModuleMigration.md). Truffle languages or instruments installed as a GraalVM component in the GraalVM JDK are still loaded in an unnamed module. However, GraalVM components will be deprecated, so languages and instruments should be migrated to the module path.
* GR-44217 (Breaking change) If your language or instrument was specified as Java module, any usages of `@ExportLibrary(useForAOT = true)` or `@GenerateLibrary(defaultExportLookupEnabled = true)` now need to be registered with `@Registration#aotLibraryExports` and `@Registration#defaultLibraryExports`. If your language did not use any of these features, no changes are necessary.
<<<<<<< HEAD
* GR-46181 `truffle-tck.jar` is not included in GraalVM artifacts anymore. It is still available via Maven.
* GR-46181 `truffle-dsl-processor.jar` is not included in GraalVM artifacts anymore. It is still available via Maven.
=======
* GR-44222 Deprecated several experimental engine options and moved them to use the `compiler` prefix instead of the `engine` prefix.
* GR-44222 The following deprecated debugging options were removed in this release:
	* `engine.InvalidationReprofileCount`: The option no longer has any effect. Remove the usage to migrate.
	* `engine.ReplaceReprofileCount`: The option no longer has any effect. Remove the usage to migrate.
	* `engine.PerformanceWarningsAreFatal`: Use `engine.CompilationFailureAction=ExitVM` and `compiler.TreatPerformanceWarningsAsErrors=<PerformanceWarningKinds>` instead.
	* `engine.PrintExpansionHistogram`: Superseded by `engine.TraceMethodExpansion`.
	* `engine.ForceFrameLivenessAnalysis`: The option no longer has any effect. Remove the usage to migrate.
	* `engine.CompilationExceptionsArePrinted`: Use `engine.CompilationFailureAction=Print` instead.
	* `engine.CompilationExceptionsAreThrown`: Use `engine.CompilationFailureAction=Throw` instead.
	* `engine.CompilationExceptionsAreFatal`: Use `engine.CompilationFailureAction=ExitVM` instead.
>>>>>>> 8f142f88


## Version 23.0.0

* GR-38526 Added `TruffleLanguage.Env#isSocketIOAllowed()`. The method returns true if access to network sockets is allowed.
* GR-41634 Added `TruffleLanguage.Env#isFileIOAllowed()`. The method returns true if access to files is allowed.
* Deprecated `TruffleLanguage.Env#isIOAllowed()`. To migrate, use `TruffleLanguage.Env#isFileIOAllowed()`.
* GR-41408 Added `Version.format(String)`, to support formatting the version using a custom format string, e.g. for use in URLs.
* GR-41408 Added `${graalvm-version}` and `${graalvm-website-version}` substitutions for the `website` property of language and instrument registrations.
* GR-41034 Added `TruffleInstrument.Env.getTruffleFile(TruffleContext, ...)` methods to allow reading a truffle file from a specific context without being entered. Deprecated `TruffleInstrument.Env.getTruffleFile(...)` methods that do not take the `TruffleContext`.
* GR-42271 Native image build verifies that the context pre-initialization does not introduce absolute TruffleFiles into the image heap. The check can be disabled using the `-H:-TruffleCheckPreinitializedFiles` native image option.
* GR-41369 The icu4j language initializes charsets while building the native image. Languages depending on the icu4j language can no longer use `--initialize-at-run-time=com.ibm.icu`.
* GR-40274 TruffleStrings: added AsNativeNode and GetStringCompactionLevelNode.
* GR-39189 Added attach methods on the `Instrumenter` class, that take `NearestSectionFilter` as a parameter. The new `NearestSectionFilter` class can be used to instrument or detect nearest locations to a given source line and column. For example, this can be used to implement breakpoints, where the exact line or column is not always precise and the location needs to be updated when new code is loaded.
* GR-39189 Added `InstrumentableNode.findNearestNodeAt(int line, int column, ...)` to find the nearest node to the given source line and column. This is an alternative to the existing method that takes character offset.
* GR-42674 It has been documented that methods `TruffleLanguage.Env#getPublicTruffleFile`, `TruffleLanguage.Env#getInternalTruffleFile`, `TruffleLanguage.Env#getTruffleFileInternal` and `TruffleInstrument.Env#getPublicTruffleFile` can throw `IllegalArgumentException` when the path string cannot be converted to a `Path` or uri preconditions required by the `FileSystem` do not hold.
* GR-31342 Implemented several new features for Truffle DSL and improved its performance:
	* Added an `@GenerateInline` annotation that allows Truffle nodes to be object-inlined automatically. Object-inlined Truffle nodes become singletons and therefore reduce memory footprint. Please see the [tutorial](https://github.com/oracle/graal/blob/master/truffle/docs/DSLNodeObjectInlining.md) for further details.
	* Added an `@GenerateCached` annotation that allows users to control the generation of cached nodes. Use `@GenerateCached(false)` to disable cached node generation when all usages of nodes are object-inlined to save code footprint.
	* Updated Truffle DSL nodes no longer require the node lock during specialization, resulting in improved first execution performance. CAS-style inline cache updates are now used to avoid deadlocks when calling CallTarget.call(...) in guards. Inline caches continue to guarantee no duplicate values and are not affected by race conditions. Language implementations should be aware that the reduced contention may reveal other thread-safety issues in the language.
	* Improved Truffle DSL node memory footprint by merging generated fields for state and exclude bit sets and improving specialization data class generation to consider activation probability. Specializations should be ordered by activation probability for optimal results.
	* Improved memory footprint by automatically inlining cached parameter values of enum types into the state bitset
	* Added `@Cached(neverDefault=true|false)` option to indicate whether the cache initializer will ever return a `null` or primitive default value. Truffle DSL now emits a warning if it is beneficial to set this property. Alternatively, the new `@NeverDefault` annotation may be used on the bound method or variable. The generated code layout can benefit from this information and reduce memory overhead. If never default is set to `true`, then the DSL will now use the default value instead internally as a marker for uninitialized values.
	* `@Shared` cached values may now use primitive values. Also, `@Shared` can now be used for caches contained in specializations with multiple instances. This means that the shared cache will be used across all instances of a specialization.
	* Truffle DSL now generates many more Javadoc comments in the generated code that try to explain the decisions of the code generator. 
	* Added inlined variants for all Truffle profiles in `com.oracle.truffle.api.profiles`. The DSL now emits recommendation warnings when inlined profiles should be used instead of the allocated ones.
	* Truffle DSL now emits many more warnings for recommendations. For example, it emits warnings for inlining opportunities, cached sharing or when a cache initializer should be designated as `@NeverDefault`. To ease migration work, we added several new ways to suppress the warnings temporarily for a Java package. For a list of possible warnings and further usage instructions, see the new [warnings page](https://github.com/oracle/graal/blob/master/truffle/docs/DSLWarnings.md) in the docs.
	* The DSL now produces warnings for specializations with multiple instances but an unspecified limit. The new warning can be resolved by specifying the desired limit (previously, default `"3"` was assumed)
	* Added the capability to unroll specializations with multiple instances. Unrolling in combination with node object inlining may further reduce the memory footprint of a Truffle node. In particular, if all cached states can be encoded into the state bit set of the generated node. See `@Specialization(...unroll=2)` for further details

* GR-31342 Deprecated `ConditionProfile.createBinaryProfile()` and `ConditionProfile.createCountingProfile()`. Use `ConditionProfile.create()` and `CountingConditionProfile.create()` instead.
* GR-31342 Added `ValueProfile.create()` that automatically creates an exact class value profile. This allows its usage in `@Cached` without specifying a cached initializer.
* GR-31342 The node `insert` method is now public instead of protected. This avoids the need to create cumbersome accessor methods when needed in corner-cases.
* GR-43599 Specifying the sharing group in `@Shared` is now optional for cached values. If not specified, the parameter name will be used as sharing group. For example, `@Shared @Cached MyNode sharedNode` will get the sharing group `sharedNode` assigned. It is recommended to use the explicit sharing group still if it improves readability or if the parameter name cannot be changed.
* GR-43492 `LanguageReference#get()` is now always supported inside of `InstrumentableNode#materializeInstrumentableNodes()`.
* GR-43944 Added `HostCompilerDirectives.inInterpreterFastPath()` which allows to mark branches that should only be executed in the interpreter, but also optimized like fast-path code in the host compiler.
* GR-25539 Added `InteropLibrary#fitsInBigInteger()` and `InteropLibrary#asBigInteger()` to access interop values that fit into `java.math.BigInteger` without loss of precision. A warning is produced for objects that export the `isNumber` interop message and don't export the new big integer messages.
* GR-25539 Added `DebugValue#fitsInBigInteger()` and `DebugValue#asBigInteger()`.
* GR-25539 Added `GenerateLibrary.Abstract#ifExportedAsWarning()` to specify a library message to be abstract only if another message is exported. A warning is produced that prompts the user to export the message.
* GR-43903 Usages of `@Specialization(assumptions=...)` that reach a `@Fallback` specialization now produce a suppressable warning. In most situations, such specializations should be migrated to use a regular guard instead. For example, instead of using `@Specialization(assumptions = "assumption")` you might need to be using `@Specialization(guards = "assumption.isValid()")`.
* GR-43903 Added `@Idempotent` and `@NonIdempotent` DSL annotations useful for DSL guard optimizations. Guards that only bind idempotent methods and no dynamic values can always be assumed `true` after they were `true` once on the slow-path. The generated code leverages this information and asserts instead of executes the guard on the fast-path. The DSL now emits warnings with for all guards where specifying the annotations may be beneficial. Note that all guards that do not bind dynamic values are assumed idempotent by default for compatibility reasons.
* GR-43663 Added RootNode#computeSize as a way for languages to specify an approximate size of a RootNode when number of AST nodes cannot be used (e.g. for bytecode interpreters).
* GR-42539 (change of behavior) Unclosed polyglot engines are no longer closed automatically on VM shutdown. They just die with the VM. As a result, `TruffleInstrument#onDispose` is not called for active instruments on unclosed engines in the event of VM shutdown. In case an instrument is supposed to do some specific action before its disposal, e.g. print some kind of summary, it should be done in `TruffleInstrument#onFinalize`.
* GR-42961 Added `TruffleString.ByteIndexOfCodePointSetNode`, which allows fast searching for a given set of codepoints.
* GR-42961 Added `TruffleString.GetCodeRangeImpreciseNode`, which allows querying the currently known code range without triggering a string scan.
* GR-42961 `TruffleString.FromJavaStringNode` no longer eagerly scans strings for their code range. To still get eager scanning of constant strings, use `fromConstant(String)`.
* GR-30473 Added support for sandbox policies. By default, languages and instruments support just the `TRUSTED` sandbox policy.
  * If a language wants to target a more restrictive sandbox policy, it must:
    1. Specify the most strict sandbox policy it satisfies using `TruffleLanguage.Registration#sandbox()`.
    2. For each option, the language must specify the most restrictive sandbox policy in which the option can be used via `Option#sandbox()`. By default, options have a `TRUSTED` sandbox policy.
    3.  If a language needs additional validation, it can use `TruffleLanguage.Env#getSandboxPolicy()` to obtain the current context sandbox policy.
  * If an instrument wants to target a more restrictive sandbox policy, it must:
    1. Specify the most strict sandbox policy it satisfies using `TruffleInstrument.Registration#sandbox()`.
    2. For each option, the instrument must specify the most restrictive sandbox policy in which the option can be used via `Option#sandbox()`. By default, options have a `TRUSTED` sandbox policy.
    3.  If an instrument needs additional validation, it can use `TruffleInstrument.Env#getSandboxPolicy()` to obtain the engine's sandbox policy.
  * Added `TruffleOptionDescriptors` extending `OptionDescriptors` by the ability to provide the option's `SandboxPolicy`.
* GR-43818 Library messages annotated with `@Deprecated` now emit a warning when they are exported. It is now possible to overload a message method by adding, removing a parameter or making the parameter type more generic. Also added `Message.isDeprecated()` to find out whether a message was deprecated at runtime.
* GR-44053 (change of behavior) The default implementation of `InteropLibrary.getExceptionStackTrace()` will now include host stack trace elements if [public host access is allowed](https://www.graalvm.org/sdk/javadoc/org/graalvm/polyglot/HostAccess.Builder.html#allowPublicAccess-boolean-).
* GR-44053 (change of behavior) Truffle stack trace information is now attached to host and internal exceptions via suppressed exceptions. The cause of an exception is never modified anymore.
* GR-44053 (change of behavior) A `StackOverflowError` or `OutOfMemoryError` crossing a Truffle call boundary will not be injected guest stack trace information anymore.
* GR-44723 `Truffle.getRuntime().getName()` and consequently `Engine.getImplementationName()` have been adjusted to return "Oracle GraalVM" instead of "GraalVM EE".
* GR-44211 Added `TruffleLanguage.Env#newTruffleThreadBuilder(Runnable)` to create a builder for threads that have access to the appropriate `TruffleContext`. All existing `TruffleLanguage.Env#createThread` methods have been deprecated. On top of what the deprecated methods provide, the builder allows specifying `beforeEnter` and `afterLeave` callbacks for the created threads. 
* GR-44211 Added `TruffleLanguage.Env#newTruffleThreadBuilder(Runnable)` to create a builder for threads that have access to the appropriate `TruffleContext`. All existing `TruffleLanguage.Env#createThread` methods have been deprecated. On top of what the deprecated methods provided, the builder now allows to specify `beforeEnter` and `afterLeave` callbacks for the created threads. 

## Version 22.3.0

* GR-40069 Added additional methods to the static frame API.
  * Added `copyStatic` to copy a static slot in cases where the underlying type is not known.
  * Added `clearStatic` to clear a static slot in cases where the underlying type is not known.
  * Added `swap...Static` to swap slots of known (primitive or object) or unknown underlying type.
* GR-40103 Potentially breaking: Static frame access is now validated when assertions are enabled. Reading a slot with a different type than written to leads to an `AssertionError`.
* GR-40163 Deprecated `TruffleLanguage.Env.newContextBuilder()` and replaced it with a new method `TruffleLanguage.Env.newInnerContextBuilder(String...)`. The new method does no longer inherit all privileges from the parent context and does no longer initialize the creator context by default. The new method also allows to set the permitted languages for the inner context similarly as in the polyglot embedding API. 
* GR-40163 Changed behavior: Inner contexts do no longer inherit application arguments from the outer context. It is now possible to set application arguments explicitly for inner contexts using `TruffleContext.Builder.arguments(String, String[])`.
* GR-40163 Changed behavior: Inner contexts do no longer use system exit on exit even if the polyglot embedder specified it with `Context.Builder.useSystemExit(boolean)` for the outer context.
* GR-40163 Added new capabilities to `TruffleContext`:
	* Added `TruffleContext.Builder.out(OutputStream)`, `TruffleContext.Builder.err(OutputStream)` and `TruffleContext.Builder.in(InputStream)` to customize streams for inner contexts. 
	* GR-35358 Added `TruffleContext.Builder.forceSharing(Boolean)` to force or deny code sharing for inner contexts.
	* GR-36927 Added `TruffleContext.Builder.option(String, String)` to override language options for inner contexts. This is currently only supported if all access privileges have been granted by the embedder.
	* Added `TruffleContext.Builder.inheritAllAccess(boolean)` which allows to enable access privilege inheritance from the outer context. By default this flag is `false`. 
	* Access privileges can now be individually granted or denied. Note that an inner context still cannot use any of the privileges that have not been granted to the outer context. For example, if the outer context has no access to IO then the inner context won't have access to IO even if the privilege is set for the inner context. The following new methods were added to configure privileges for inner contexts:
		* `TruffleContext.Builder.allowCreateThreads(boolean)` 
		* `TruffleContext.Builder.allowNativeAccess(boolean)` 
		* `TruffleContext.Builder.allowIO(boolean)` 
		* `TruffleContext.Builder.allowHostClassLoading(boolean)` 
		* `TruffleContext.Builder.allowHostLookup(boolean)` 
		* `TruffleContext.Builder.allowCreateProcess(boolean)` 
		* `TruffleContext.Builder.allowPolyglotAccess(boolean)` 
		* `TruffleContext.Builder.allowInheritEnvironmentAccess(boolean)` 
		* `TruffleContext.Builder.allowInnerContextOptions(boolean)` 
* GR-40163 Added `TruffleContext.initializePublic(Node, String)` and `TruffleContext.initializeInternal(Node, String)` to initialize a public or internal language of an inner context.
* GR-39354 TruffleStrings: added ErrorHandling parameter to CreateForwardIteratorNode and CreateBackwardIteratorNode.
* GR-40062 `String.indexOf` methods are no longer considered PE safe and using them will now fail the native-image block list check. Use `TruffleString` instead or put them behind a `@TruffleBoundary`.
* GR-39354 TruffleStrings: added ErrorHandling parameter to ByteLengthOfCodePointNode, CodePointAtIndexNode and CodePointAtByteIndexNode.
* GR-39219 Removed several deprecated APIs:
    * Removed deprecated `FrameSlot` API. The API was deprecated in 22.0.
    * Removed deprecated `CompilerOptions` API. The API was deprecated in 22.1.
    * Removed deprecated `TruffleRuntime.createCallTarget` and `RootNode.setCallTarget` API. The API was deprecated in 22.0.
    * Removed deprecated `TruffleContext.enter` and `TruffleContext.leave` API. The API was deprecated in 20.3.
    * Removed deprecated `MemoryFence` API. The API was deprecated in 22.1.
    * Removed deprecated `TruffleRuntime.getCallerFrame` and `TruffleRuntime.getCurrentFrame` API. The API was deprecated in 22.1.
    * Removed deprecated `@CachedContext` and `@CachedLibrary` API. The API was deprecated in 21.3.
    * Removed deprecated `get()` method from `LanguageContext` and `ContextReference` API. The API was deprecated in 21.3.
    * Removed deprecated equality `ValueProfile` . The API was deprecated in 21.2.
    * Removed deprecated `UnionAssumption`, `AlwaysValidAssumption` and `NeverValidAssumption`. The API was deprecated in 22.1.
* GR-35797 The [SnippetRun#getException()](https://www.graalvm.org/truffle/javadoc/org/graalvm/polyglot/tck/ResultVerifier.SnippetRun.html#getException--) now provides an `IllegalArgumentException` thrown during the snippet execution. The `IllegalArgumentException` is converted to a `PolyglotException` before it is returned.
* Added the `@HostCompilerDirectives.InliningCutoff` annotation that allows to manually tune inlining decisions for host inlining.
* Tuned host inlining heuristic for reduced code size. A new host inlining tuning guide is available in the [docs](https://github.com/oracle/graal/blob/master/truffle/docs/HostCompilation.md#host-inlining)
* GR-35007 (EE-only) The Truffle sandboxing CPU time limits (`sandbox.MaxCPUTime`) are also supported on the native image.
* GR-24927 The Truffle annotation processor now emits an error for methods annotated by a `@TruffleBoundary` annotation and a `Frame` parameter. Previously, the processor only reported an error for `VirtualFrame` parameters. To resolve this, either change the parameter to a `MaterializedFrame` , remove the parameter or remove the `@TruffleBoundary`.
* GR-24927 Truffle DSL now automatically materalizes frames when a `Frame` parameter is used in an uncached instance of a `@Specialization`. For example, if it rewrites itself to an uncached version due to the usage of a `@CachedLibrary`.
* GR-35007 (EE-only) The Truffle sandboxing CPU time limits (`sandbox.MaxCPUTime`) are also supported on the native image.
* GR-28705 Added `TruffleInstrument.Env#createSystemThread` to create a new thread designed to process instrument tasks in the background.
* GR-28705 Added `TruffleLanguage.Env#createSystemThread` to create a new thread designed to process language internal tasks in the background.
* GR-31304 `Debugger.disableStepping()` and `Debugger.restoreStepping()` added to disable/restore stepping on a dedicated thread on a specific code path.
* GR-39415 Experimental options are on by default in the TCK test Context. Added `LanguageProviders.additionalOptions()` which allows TCK providers to set their language's options in the test context (Attempts to set other languages' options will result in an `IllegalArgumentException` while creation the context).
* GR-38163 Introduced [RootNode.getParentFrameDescriptor](https://www.graalvm.org/truffle/javadoc/com/oracle/truffle/api/nodes/RootNode.html#getParentFrameDescriptor) to support identifying lexical scope parents of hot methods and compiling them earlier.

## Version 22.2.0

* GR-33829 Added support on libgraal for caching encoded graphs across Truffle compilations to speedup partial evaluation. The cache is enabled by default and can be enabled/disabled with the `--engine.EncodedGraphCache` option.
* GR-38925 Added `InteropLibrary.hasMetaParents(Object)` and `InteropLibrary.getMetaParents(Object)` that allow lookup of the hierarchy of parents for meta objects (e.g. super class or implemented interface of Java classes).
* GR-36557 Deprecated `--engine.MaximumGraalNodeCount` and introduced `--engine.MaximumGraalGraphSize` to control the maximum graal graph size during partial evaluation.
* GR-37493 Added `@DenyReplace` to deny replacement of final node types. 
* GR-37493 Potentially breaking: Disabled replace of all Truffle DSL generated uncached nodes. If you call `Node.replace()` on an uncached version of a generated node or library it will now fail with an `IllegalArgumentException`. As a rule of thumb, uncached versions of nodes should not ever be stored in `@Child` fields. Instead, they should always be used as singletons.
* GR-37493 Removed long time deprecated API `NodeFieldAccessor` without replacement. Added a some utility methods in `NodeUtil` as a replacement for this API: `NodeUtil.collectFieldNames(Class)`, `NodeUtil.collectNodeChildren(Node)` and `NodeUtil.collectNodeProperties(Node)`.
* GR-37100 Deprecated `BytecodeOSRNode.copyIntoOSRFrame(VirtualFrame, VirtualFrame, int)`, in favor of `BytecodeOSRNode.copyIntoOSRFrame(VirtualFrame, VirtualFrame, int, Object)`.
* GR-36944 Added new static APIs to `com.oracle.truffle.api.frame.Frame`:
    * Added new `Static` option to `com.oracle.truffle.api.frame.FrameSlotKind` for index-based slots. Frame slots using this kind cannot be changed to another kind later on. Static frame slots can only hold either a primitive or an `Object` value, never both at the same time.
    * Added new `get.../set...` methods postfixed by `Static` for exclusively accessing static frame slots.
    * Added new `copy.../clear...` methods postfixed by `Static` for exclusively copying and clearing static frame slots.
    * Static frame slots are intended for situations where the type of a variable in a frame slots is known ahead of time and does not need any type checks (e.g. in statically typed languages).
* GR-36557 Introduced `--engine.InliningUseSize` which changes the code size approximation during inlining to an approximation of the size of the graph rather than just the node count. This option is false by default.
* GR-37310 Add `BytecodeOSRNode.storeParentFrameInArguments` and `BytecodeOSRNode.restoreParentFrameFromArguments` to give languages more control over how frame arguments in bytecode OSR compilations are created.
* GR-35280 Implemented new domain specific inlining phase for Truffle interpreter host compilation. 
    * In native image hosts the new optimizations is applied to all methods annotated with `@BytecodeInterpreterSwitch` and methods which were detected to be used for runtime compilation. 
    * On HotSpot hosts the new optimizations will be applied to methods annotated with `@BytecodeInterpreterSwitch` only.
    * The annotation `@BytecodeInterpreterSwitchBoundary` was deprecated. Boundaries for the compilation are now inferred from directives like `CompilerDirective.transferToInterpreter()` and `@TruffleBoundary` automatically.
    * See the [HostOptimization.md](https://github.com/oracle/graal/blob/master/truffle/docs/HostCompilation.md) for further details.
* GR-38387 Deterministic and declaration order of `InteropLibrary.getMembers()` is now required.
* GR-38110 Added option to use `long` values as offsets for accessing memory through `ByteArraySupport`.
* GR-39029 Fixed issue in `InteropLibrary` that required `asDate` to be implemented whenever `isTime` is exported; correct dependency is on `isDate`.
* GR-38945 Truffle IGV dumping with log level 5 (e.g. `-Dgraal.Dump=Truffle:5`) now dumps the graph after each method that was fully partially evaluated. This enables debugging of problems only visible during partial evaluation.
* GR-34894 Removed deprecated `DynamicObject` APIs:
    * `Shape`: `getKeyList(Pred)`, `getPropertyList(Pred)`, `Pred`, `getObjectType`, `getId`, `isRelated`, `createSeparateShape`, `append`, `reservePrimitiveExtensionArray`, `hasTransitionWithKey`
    * `DynamicObject`: all deprecated constructors and methods (`get`, `set`, `contains`, `define`, `delete`, `size`, `isEmpty`, `setShapeAndGrow`, `setShapeAndResize`, `updateShape`, `copy`)
    * `ShapeListener`
    * `TypedLocation`
    * `Layout.newInstance`, `Layout.createShape`
    * `Property`: `copyWithRelocatable`, `copyWithFlags`, `isSame`, `relocate`, `set`, `setInternal`, `setGeneric`.
    * `IncompatibleLocationException`, `FinalLocationException` constructors
* GR-34894 Deprecated legacy and low-level `DynamicObject` APIs:
    * `Shape`: `Allocator`, `allocator`, `createFactory`, `newInstance`, `defineProperty`, `addProperty`, `changeType`, `getMutex`
    * `ObjectLocation`, `BooleanLocation`, `DoubleLocation`, `IntLocation`, `LongLocation`
    * `Location`: `canSet`, `set`, `setInternal`, `get`, `getInternal`, `incompatibleLocation`, `finalLocation`
    * `Property`: `create`, `get`, `set`, `setSafe`, `setGeneric`.
    * `ObjectType`
    * `DynamicObjectFactory`, `LocationModifier`, `LocationFactory`, `LayoutFactory`
    * `IncompatibleLocationException`, `FinalLocationException`
* GR-34894 Introduced `Location.isPrimitive()`, `Location.getConstantValue()`, and `Shape.makePropertyGetter(Object)`.
* GR-39058 The Static Object Model offers preliminary support for field-based storage also on Native Image. 

## Version 22.1.0

* GR-35924 Context preinitialization in combination with auxiliary engine caching now preinitializes a context for each sharing layer with the common configuration of previously created contexts.
* Added [TruffleStrings](https://github.com/oracle/graal/blob/master/truffle/docs/TruffleStrings.md), a flexible string implementation for all Truffle languages.
* Added a `@GeneratePackagePrivate` annotation to change the visibility of generated nodes to package-private even if the template node is public.
* Changed the default [`Object` target type mapping](https://www.graalvm.org/sdk/javadoc/org/graalvm/polyglot/Value.html#as-java.lang.Class-) for values that have both array elements and members from `Map` to `List`.
* GR-36425 Truffle DSL assumption expressions are now always executed instead of cached if their return value can be proven a partial evaluation constant. For example, if an assumption is read from a field in the declared node or a `@Cached` parameter then the expression can be always executed instead of being cached. This improves memory footprint of the generated code as no fields for the assumption cache needs to be generated. Language implementations are encouraged to check all usages of `@Specialization(assumption=...)` and verify whether they can be expressed as a PE constant. Ensure that all fields accessed in the expression are either final or annotated with `@CompilationFinal` and do not bind any dynamic parameter. Note that the DSL cannot infer PE constantness from method bodies and is therefore limited to field accesses. The resolution works through an arbitrary number of field accesses, e.g. through other Node classes, if they are visible in the expression (e.g. `field1.field2.field3`). 
* Added [TruffleLanguage.Env#createHostAdapter](https://www.graalvm.org/truffle/javadoc/com/oracle/truffle/api/TruffleLanguage.Env.html#createHostAdapter-java.lang.Object:A-) accepting host symbols and host classes as the types to extend, replacing and deprecating the `java.lang.Class`-based version.
* GR-10128 Added the `website` property to the [TruffleLanguage.Registration](https://www.graalvm.org/truffle/javadoc/com/oracle/truffle/api/TruffleLanguage.Registration.html#website--) and [TruffleInstrument.Registration](https://www.graalvm.org/truffle/javadoc/com/oracle/truffle/api/instrumentation/TruffleInstrument.Registration.html#website--) allowing language and instrument developers to specify a URL for a web site with further information about their language/tool.
* GR-10128 Added the `usageSyntax` property to the [Option](https://www.graalvm.org/truffle/javadoc/com/oracle/truffle/api/Option.html#usageSyntax--) allowing developers to specify the syntax their option expects. See the javadoc for more information.
* Added `TruffleSafepoint.setAllowActions` to disable thread local actions temporarily for trusted internal guest code. Currently only allowed during the finalization of a context in `TruffleLanguage.finalizeContext(Object)`.
* Added `FrameDescriptor.getInfo()` and `FrameDescriptor.Builder.info()` to associate a user-defined object with a frame descriptor.
* GR-33851 Dropped Java 8 support.
* Deprecated `MemoryFence`. Please use `VarHandle` directly.
* Deprecated `TruffleSafepoint.setBlocked`, in favor of `TruffleSafepoint.setBlockedWithException`, which allows interception and handling of safepoint-thrown exceptions.
* GR-36525 Deprecated `CompilerOptions`. They had no effect for several releases already. Deprecated for removal.
* GR-22281 Deprecated `TruffleRuntime.getCurrentFrame()` and `TruffleRuntime.getCallerFrame()`. They were encouraging unsafe use of the `FrameInstance` class. Note that a `FrameInstance` instance must not be escaped outside the scope of the `FrameInstanceVisitor.visitFrame` method. Language implementers are encouraged to validate all usages of `TruffleRuntime.iterateFrames(...)`. We plan to enforce this rule in future versions of Truffle.
* GR-22281 Added `TruffleRuntime.iterateFrames(FrameInstanceVisitor visitor, int skipFrames)` that allows to efficiently skip a number of frames before the visitor is invoked. This was added to allow efficient migration of usages from the deprecated `TruffleRuntime.getCallerFrame()` method.
* Removed the deprecated `TruffleException` that was deprecated in the GraalVM 20.3.0. The `AbstractTruffleException` no longer implements `TruffleException`. `AbstractTruffleException` methods inherited from the `TruffleException` have been removed. As part of this removal, the recommendation for languages how to [handle exceptions](https://www.graalvm.org/truffle/javadoc/com/oracle/truffle/api/interop/InteropLibrary.html#isException-java.lang.Object-) has been updated.
* Added methods to [TruffleContext.Builder](https://www.graalvm.org/truffle/javadoc/com/oracle/truffle/api/TruffleContext.Builder.html) that allow throwing custom guest exceptions when the new built context is cancelled, hard-exited, or closed and the corresponding exception is about to reach the outer context. In case the customization is not used and the new context is cancelled, hard-exited, or closed, Truffle newly throws an internal error.
    * Added [TruffleContext.Builder#onCancelled](https://www.graalvm.org/truffle/javadoc/com/oracle/truffle/api/TruffleContext.Builder.html#onCancelled-java.lang.Runnable-) that allows throwing a custom guest exception when the new context is cancelled.
    * Added [TruffleContext.Builder#onExited](https://www.graalvm.org/truffle/javadoc/com/oracle/truffle/api/TruffleContext.Builder.html#onExited-java.util.function.Consumer-) that allows throwing a custom guest exception when the new context is hard-exited.
    * Added [TruffleContext.Builder#onClosed](https://www.graalvm.org/truffle/javadoc/com/oracle/truffle/api/TruffleContext.Builder.html#onClosed-java.lang.Runnable-) that allows throwing a custom guest exception when the new context is closed.
* GR-35093 Deprecated `UnionAssumption`, use arrays of assumptions instead. Deprecated `NeverValidAssumption` and `AlwaysValidAssumption`, use `Assumption.NEVER_VALID` and `Assumption.ALWAYS_VALID` instead. Language implementations should avoid custom `Assumption` subclasses, they lead to performance degradation in the interpreter.
* GR-35093 Added `create()` constructor methods to profiles in `com.oracle.truffle.api.profiles` where appropriate to simplify use with Truffle DSL.

## Version 22.0.0
* Truffle DSL generated code now inherits all annotations on constructor parameters to the static create factory method.
* Added a [Message#getId()](https://www.graalvm.org/truffle/javadoc/com/oracle/truffle/api/library/Message.html#getId--) method returning a unique message id within a library.
* Added a [LibraryFactory#getMessages()](https://www.graalvm.org/truffle/javadoc/com/oracle/truffle/api/library/LibraryFactory.html#getMessages--) method returning a list of messages that the library provides.
*  Changed behavior of `RootNode#getCallTarget()` such that it lazily initializes its call target. This enforces a one-to-one relationship between root nodes and call targets, which avoids several problems, for example, with regard to instrumentation. As a consequence, `RootNode.setCallTarget()` and `TruffleRuntime#createCallTarget()` are deprecated now. Please use `RootNode#getCallTarget()` to access the call target of a root node from now on.
* In `TruffleLanguage.finalizeContext(Object)`, there is a new requirement for leaving all remaining unclosed inner contexts created by the language on all threads where the contexts are still active.
No active inner context is allowed after `TruffleLanguage.finalizeContext(Object)` returns. Not complying with this requirement will result in an internal error. Please note that inactive inner contexts are still closed implicitly by the parent context.
* Added `TruffleContext.closeExited(Node, int)` to hard exit an entered truffle context. See [the documentation](https://github.com/oracle/graal/blob/master/truffle/docs/Exit.md).
* Added `TruffleLanguage.exitContext(Object, ExitMode, int)` to allow languages perform actions before natural/hard context exit. Languages are encouraged to run all their shutdown hooks in exitContext instead of finalizeContext.
* Improved the output format for `engine.TraceCompilation` and `engine.TraceCompilationDetails`. See [Optimizing.md](https://github.com/oracle/graal/blob/master/truffle/docs/Optimizing.md) for details.
* Extended `HostObject` so that it exposes the `length` field and the `clone()` method of Java arrays as interop members. This can be disabled with `HostAccess.Builder.allowArrayAccess(false)`.
* Implicit cast checks are now generated in declaration order where the direct target type is always checked first. Languages implementations are encouraged to optimize their implicit cast declaration order by sorting them starting with the most frequently used type.
* When using the Static Object Model, storage classes can have precise object field types, not just `java.lang.Object`.
* Added `CompilerDirectives.hasNextTier()` to allow language implementations to control profiling in intermediate compilation tiers. In particular, `LoopNode.reportLoopCount()` should also be called in intermediate tiers as part of bytecode interpreters to improve last tier compilation.
* Introduced sharing layers. A sharing layer is a set of language instances that share code within one or more polyglot contexts. In previous versions language instances were shared individually whenever a new language context was created. Instead language instances are now reused for a new context if and only if the entire layer can be shared. A layer can be shared if all initialized languages of a layer support the same context policy and their options are compatible. Please note the following changes on observable language behavior:
    * For any executed Truffle node it can now be assumed that the current language instance will remain constant. This means that the language instance can always be safely stored in the AST even for nodes that are used through the interoperability protocol by other languages. It is still recommend to not store language instances in AST nodes, but use LanguageReferences instead to avoid additional memory footprint.
    * The method LanguageReference.get(Node), if called with an adopted and compilation final node, is now guaranteed to fold to a constant value during compilation.
    * TruffleLanguage.initializeMultipleContexts() is now guaranteed to be called prior to all created contexts of the same language instance. For existing languages this means that any assumption invalidated during initialization of multiple contexts can now become a regular boolean field. This should simplify language implementations as they no longer need to be able to change sharing mode after call targets were already loaded.
    * Language initialization will now fail if new language context is initialized and the language is incompatible to the sharing layer of the current context. For example, if sharing is enabled with a shared language already initialized, any new language with unsupported sharing will now fail to initialize. The recommended solution is to specify all required languages when creating the context in `Context.newBuilder(String...)`. 
    * The method `TruffleLanguage.areOptionsCompatible(OptionValues, OptionValues)` is now also called before the initialization of the first context of a language if sharing is enabled. This allows languages to enable/disable sharing based on a language specific option, and not just  statically. 
    * Language instances are no longer shared for inner contexts if sharing is not enabled for a context, even if the language instance would support sharing in principle. This change was necessary to avoid the need to initialize sharing after the first context was created.
    * More information on code sharing can be found in the [javadoc](https://www.graalvm.org/truffle/javadoc/com/oracle/truffle/api/TruffleLanguage.ContextPolicy.html).
* Added the `--engine.TraceCodeSharing` option that allows to log debug information on code sharing.
* Added the `--engine.ForceCodeSharing` and `--engine.DisableCodeSharing` option that allows to force enable and force disable code sharing. This option is useful for testing to enable or disable sharing across all contexts of a process.
* Removed deprecated in `ArityException`.
* Removed deprecated methods in `ArityException`.
* Removed deprecated object DSL processor that was deprecated for several releases. 
* Removed deprecated encapsulating node accessor methods in `NodeUtil`.
* Removed deprecated method `LoopNode.executeLoop`.
* Removed many deprecated methods in `TruffleLanguage`, `TruffleLanguage.Env` and `TruffleInstrument.Env`. All of which were already deprecated for at least four releases.
* Removed deprecated `GraphPrintVisitor`.

* Added new APIs to `com.oracle.truffle.api.frame.Frame` and `com.oracle.truffle.api.frame.FrameDescriptor`:
    * Added a new "namespace" of index-based slots in `Frame` that is defined during construction of the frame descriptor and cannot be changed afterwards, and that is accessed using `int` indexes instead of `FrameSlot`s.
    * Added a second new "namespace" of slots (called auxiliary slots) in `Frame` that can be added to the frame descriptor dynamically (and which only supports "object" slots).
    * In addition to `get.../set...` methods, the new API also supports `copy` and `swap` of frame slots.
    * The `FrameSlot`-based API methods in `Frame` and `FrameDescriptor` were deprecated.
    * `FrameSlotTypeException` is now an unchecked exception, which simplifies many APIs and removes the need for the `FrameUtil` class.
* Changes to the way frame slots are handled during partial evaluation:
    * Removed the `FrameClearPhase` - now clearing the frame slots in the "clear" intrinsics instead.
    * Added a new `FrameAccessVerificationPhase` that detects improper pairing of frame slot types at merges, inserts deopts and outputs a performance warning: frame slots can now change type freely and will still be optimized by the frame intrinsics optimization, as long as the types are compatible at merges (whereas frame slots used to be restricted to one primitive type in the whole compilation unit).
* Made conversion rules for passing values to native code through the Truffle NFI more lenient.
    * Passing a `double` to a parameter of type `float` is allowed, possibly losing precision.
    * Passing signed integers to parameters of type `uint*` and unsigned integers to parameters of type `sint*` is allowed.

## Version 21.3.0
* Added a `@GenerateWrapper.Ignore` annotation to prevent methods from being instrumented in wrapper classes.
* The native image `TruffleCheckBlackListedMethods` option was deprecated and replaced by the `TruffleCheckBlockListMethods` option.
* Added new [Static Object Model](https://www.graalvm.org/truffle/javadoc/com/oracle/truffle/api/staticobject/package-summary.html) APIs to represent the layout of objects that, once defined, do not change the number and the type of their properties. It is particularly well suited for, but not limited to, the implementation of the object model of static programming languages. For more information, read the [Javadoc](https://www.graalvm.org/truffle/javadoc/com/oracle/truffle/api/staticobject/package-summary.html) and the [tutorial](https://github.com/oracle/graal/blob/master/truffle/docs/StaticObjectModel.md).
* Removed deprecated engine options: `engine.CompilationThreshold` and `engine.InliningTruffleTierOnExpand`
* Added `BytecodeOSRNode` interface to support on-stack replacement (OSR) for bytecode interpreters. OSR can improve start-up performance by switching from interpreted code to compiled code in the middle of execution. It is especially effective for targets with long-running loops, which can get "stuck" running in the interpreter without OSR. Refer to the [Javadoc](https://www.graalvm.org/truffle/javadoc/com/oracle/truffle/api/nodes/BytecodeOSRNode.html) and the [OSR guide](https://github.com/oracle/graal/blob/master/truffle/docs/OnStackReplacement.md) for more details.
* Removed support to read language and instrument registrations from `META-INF/truffle` files. Recompiling the TruffleLanguage or TruffleInstrument using the Truffle annotation processor automatically migrates the language or instrument to the new behavior. Languages are already migrated if they were compiled with a version later or equal than 19.3.
* Added [SourceSectionFilter#includes](http://www.graalvm.org/truffle/javadoc/com/oracle/truffle/api/instrumentation/SourceSectionFilter.html##includes-com.oracle.truffle.api.nodes.RootNode-com.oracle.truffle.api.source.SourceSection-java.util.Set-).
* Added [FrameInstance#getCompilationTier](http://www.graalvm.org/truffle/javadoc/com/oracle/truffle/api/frame/FrameInstance.html#getCompilationTier--) and [FrameInstancel#isCompilationRoot](http://www.graalvm.org/truffle/javadoc/com/oracle/truffle/api/frame/FrameInstance.htmll#isCompilationRoot--)
* Added `InteropLibrary.isValidValue(Object)` and `InteropLibrary.isValidProtocolValue(Object)`.
* Added `TruffleContext.evalPublic(Node, Source)` and `TruffleContext.evalInternal(Node, Source)` that allow to evaluate sources in an inner context and access values of the inner context safely.
* Added `TruffleContext.Builder.initializeCreatorContext(boolean)` that allows to disable initialization of the language that created the inner context.
* Added the ability to share values between contexts. Guest languages can now use values of the polyglot embedding API using host interop. This no longer leads to invalid sharing errors.
* Added `ReflectionLibrary.getUncached` method.
* Removed deprecated `TruffleLanguage.Registration#mimeType()`. Split up MIME types into `TruffleLanguage.Registration#characterMimeTypes()` and `TruffleLanguage.Registration#byteMimeTypes()`.
* Added a new and improved way to access the current language context and language instance of the thread.
    * Language and context references can now be stored in static final fields. See the [javadoc](https://www.graalvm.org/truffle/javadoc/com/oracle/truffle/api/TruffleLanguage.ContextReference.html) for the new intended usage.
    * All thread local lookups have an efficient implementation on HotSpot and SubstrateVM, interpreted and compiled, eliminating the need to ever cache the value in the AST.
    * Using a compilation final node passed as parameter, the context and language value can be constant folded if it is known that only one language or context instance can exist.
    * Deprecated all other means of accessing the current context: `TruffleLanguage.getCurrentContext(Class)`, `RootNode.getCurrentContext(Class)`, `ContextReference.get()`, `Node.lookupContextReference(Class)` and `@CachedContext`.
    * Deprecated all other means of accessing the current language: `TruffleLanguage.getCurrentLanguage(Class)`,  `LanguageReference.get()`, `Node.lookupLanguageReference(Class)` and `@CachedLanguage`.
* Removed deprecated `TruffleLanguage.getContextReference()`.
* Added `--engine.TraceDeoptimizeFrame` to trace frame deoptimizations due to `FrameInstance#getFrame(READ_WRITE|MATERIALIZE)`.
* Added loop condition profiling to `LoopNode`, so the `RepeatingNode` no longer needs to profile or inject the loop count. Language implementations should remove loop condition profiles from their repeating nodes since they are redundant now.
* Added `ThreadLocalAction` constructor that allows to configure recurring thread local actions to be performed repeatedly. This allows to build debug tooling that need to gather information in every safepoint poll of a thread.
* Added `ExecuteTracingSupport` interface that allows tracing the calls to `execute` methods of a `Node`. 
* Changed `--engine.InstrumentExceptionsAreThrown` to true by default and deprecated [EventContext#createError](https://www.graalvm.org/truffle/javadoc/com/oracle/truffle/api/instrumentation/EventContext.html#createError-java.lang.RuntimeException-) without replacement. Instrument exception are now thrown by default and observable by the guest language application.
* `TruffleLanguage.Env#getPublicTruffleFile(URI)` and `TruffleLanguage.Env#getInternalTruffleFile(URI)` have been fixed to behave as specified and throw `UnsupportedOperationException` instead of `FileSystemNotFoundException`.
* Added `LibraryFactory.getMessages()` to allow to enumerate all messages of a library.
* Added `Engine.newBuilder(String...)` that also allows to restrict the permitted languages of an engine. The permitted languages of an engine are inherited by all created contexts.

## Version 21.2.0
* Added `TypeDescriptor.subtract(TypeDescriptor)` creating a new `TypeDescriptor` by removing the given type from a union or intersection type.
* Added `CompilerDirectives.blackhole(value)` which can be helpful for benchmarking.
* Added `TruffleLanguage#Env.registerOnDispose(Closeable)` registering `Closeable`s for automatic close on context dispose.
* Added `RootNode#countsTowardsStackTraceLimit()`, replacing `RootNode#isInternal()` as the criterion that determines whether a frame with the given root node counts towards the stack trace limit.
* Added `engine.UsePreInitializedContext` option which can be used to disable usage of pre-initialized context.
* Added `MemoryFence`: provides methods for fine-grained control of memory ordering.
* `ValueProfile.createEqualityProfile()` was deprecated without replacement. `Object.equals(Object)` cannot safely be used on compiled code paths. Use the Truffle Specialization DSL instead to implement caches with equality semantics. Making `Object.equals(Object)` reachable as runtime compiled method will mark too many equals implementations reachable for runtime compilation in a native image.
* Methods annotated with `@Fallback`  of the Truffle specialization DSL now support `@Cached`, `@CachedContext`, `@CachedLanguage`, `@Bind` and dispatched `@CachedLibrary` parameters.
* Deprecated and added methods to support expected arity ranges in `ArityException` instances. Note that the replacement methods now include more strict validations.
* `DebugValue` methods `hashCode()` and `equals()` provide result of the interop `identityHashCode` and `isIdentical` calls on the corresponding guest objects, respectively.
* Enabled by default the traversing compilation queue with dynamic thresholds, see `--engine.TraversingCompilationQueue`, `--engine.DynamicCompilationThresholds`, `--engine.DynamicCompilerThresholdsMinScale`, `--engine.DynamicCompilerThresholdsMinNormalLoad` and `--engine.DynamicCompilerThresholdsMaxNormalLoad`.
* Added `LoopConditionProfile#create()` as an alias of `createCountingProfile()` so it can be used like `@Cached LoopConditionProfile loopProfile`.
* Enabled by default the traversing compilation queue with dynamic thresholds. See [the documentation](https://github.com/oracle/graal/blob/master/truffle/docs/TraversingCompilationQueue.md) for more information.
* Changed behavior of parameterized `Function<Object, Object>` conversion such that an `Object[]` argument is passed through to the guest function as a single array argument. Both raw `Function` and `Function<Object[], Object>` treat an `Object[]` as an array of arguments, like before.
* Added `TruffleContext.pause()` and `TruffleContext.resume(Future<Void>)` to pause and resume execution for a truffle context, respectively.
* Added `DebuggerSession.createPrimitiveValue()` to create a `DebugValue` from a primitive value. Use it instead of `DebugValue.set(primitiveValue)` which is now deprecated.
* Added support for iterators and hash maps to `DebugValue`. The added methods wraps the respective methods of `InteropLibrary`.
* Added support for Truffle libraries to be prepared for AOT. See `ExportLibrary.useForAOT` or the `AOTTutorial` java class for further details.
* The Specialization DSL now generates code to throw an `AssertionError` if a `@Shared` and `@Cached` parameter returns a non-null value and is used in a guard. The `null` state is reserved for the uninitialized state.
* Changed `TruffleLanguage.disposeContext`. In case the underlying polyglot context is being cancelled, `TruffleLanguage.disposeContext` is called even if `TruffleLanguage.finalizeContext` throws a TruffleException or a ThreadDeath exception.

## Version 21.1.0
* Added methods into `Instrumenter` that create bindings to be attached later on. Added `EventBinding.attach()` method.
* Added `TruffleContext.isCancelling()` to check whether a truffle context is being cancelled.
* Added `TruffleInstrument.Env.calculateContextHeapSize(TruffleContext, long, AtomicBoolean)` to calculate the heap size retained by a a context.
* Added `ContextsListener.onLanguageContextCreate`, `ContextsListener.onLanguageContextCreateFailed`, `ContextsListener.onLanguageContextInitialize`, and `ContextsListener.onLanguageContextInitializeFailed`  to allow instruments to listen to language context creation start events, language context creation failure events, language context initialization start events, and language context initialization failure events, respectively.
* Added `CompilerDirectives.isExact(Object, Class)` to check whether a value is of an exact type. This method should be used instead of the `value != null && value.getClass() == exactClass` pattern.
* Added `Frame.clear(FrameSlot)`. This allows the compiler to reason about the liveness of local variables. Languages are recommended to use it when applicable.
* Added `@GenerateAOT` to support preparation for AOT specializing nodes. Read the [AOT tutorial](https://github.com/oracle/graal/blob/master/truffle/docs/AOT.md) to get started with Truffle and AOT compilation.
* Profiles now can be disabled using `Profile.disable()` and reset using `Profile.reset()`.
* Added `--engine.CompileAOTOnCreate` option to trigger AOT compilation on call target create.
* Added new messages to `InteropLibrary` for interacting with buffer-like objects:
    * Added `hasBufferElements(Object)` that returns  `true` if this object supports buffer messages.
    * Added `isBufferWritable(Object)` that returns `true` if this object supports writing buffer elements.
    * Added `getBufferSize(Object)` to return the size of this buffer.
    * Added `readBufferByte(Object, long)`, `readBufferShort(Object, ByteOrder, long)`, `readBufferInt(Object, ByteOrder, long)`, `readBufferLong(Object, ByteOrder, long)`, `readBufferFloat(Object, ByteOrder, long)`  and `readBufferDouble(Object, ByteOrder, long)` to read a primitive from this buffer at the given index.
    * Added `writeBufferByte(Object, long, byte)`, `writeBufferShort(Object, ByteOrder, long, short)`, `writeBufferInt(Object, ByteOrder, long, int)`, `writeBufferLong(Object, ByteOrder, long, long)`, `writeBufferFloat(Object, ByteOrder, long, float)`  and `writeBufferDouble(Object, ByteOrder, long, double)` to write a primitive in this buffer at the given index (supported only if `isBufferWritable(Object)` returns `true`).
* Added `Shape.getLayoutClass()` as a replacement for `Shape.getLayout().getType()`. Returns the DynamicObject subclass provided to `Shape.Builder.layout`.
* Changed the default value of `--engine.MultiTier` from `false` to `true`. This should significantly improve the warmup time of Truffle interpreters.
* The native image build fails if a method known as not suitable for partial evaluation is reachable for runtime compilation. The check can be disabled by the `-H:-TruffleCheckBlackListedMethods` native image option.
* Added `ExactMath.truncate(float)` and `ExactMath.truncate(double)` methods to remove the decimal part (round toward zero) of a float or of a double respectively. These methods are intrinsified.
* Added `SuspendedEvent.prepareUnwindFrame(DebugStackFrame, Object)` to support forced early return values from a debugger.
* Added `DebugScope.convertRawValue(Class<? extends TruffleLanguage<?>>, Object)` to enable wrapping a raw guest language object into a DebugValue.
* Added new messages to the `InteropLibrary` to support iterables and iterators:
	* Added `hasIterator(Object)` that allows to specify that the receiver is an iterable.
    * Added `getIterator(Object)` to return the iterator for an iterable receiver.
    * Added `isIterator(Object)` that allows to specify that the receiver is an iterator.
    * Added `hasIteratorNextElement(Object)`  that allows to specify that the iterator receiver has element(s) to return by calling the `getIteratorNextElement(Object)` method.
    * Added `getIteratorNextElement(Object)` to return the current iterator element.
* Added `TruffleContext.leaveAndEnter(Node, Supplier)` to wait for another thread without triggering multithreading.
* Removed deprecated `TruffleLanguage.Env.getTruffleFile(String)`, `TruffleLanguage.Env.getTruffleFile(URI)` methods.
* Deprecated CompilationThreshold for prefered LastTierCompilationThreshold and SingleTierCompilationThreshold.
* Added new features to the DSL `@NodeChild` annotation:
    * Added `implicit` and `implicitCreate` attributes to allow implicit creation of child nodes by the parent factory method.
    * Added `allowUncached` and `uncached` attributes to allow using `@NodeChild` with `@GenerateUncached`.
* Added `TruffleLanguage.Env#getTruffleFileInternal(String, Predicate<TruffleFile>)` and `TruffleLanguage.Env#getTruffleFileInternal(URI, Predicate<TruffleFile>)` methods performing the guest language standard libraries check using a supplied predicate. These methods have a better performance compared to the `TruffleLanguage.Env#getInternalTruffleFile(String)` and `TruffleLanguage.Env#getInternalTruffleFile(URI)` as the guest language standard libraries check is performed only for files in the language home when IO is not enabled by the Context.
* Added `TruffleLanguage.Env.getLogger(String)` and `TruffleLanguage.Env.getLogger(Class<?>)` creating a context-bound logger. The returned `TruffleLogger` always uses a logging handler and options from Env's context and does not depend on being entered on any thread.
* Added new messages to the `InteropLibrary` to support hash maps:
	* Added `hasHashEntries(Object)` that allows to specify that the receiver provides hash entries.
	* Added `getHashSize(Object)` to return hash entries count.
	* Added `isHashEntryReadable(Object, Object)` that allows to specify that mapping for the given key exists and is readable.
	* Added `readHashValue(Object, Object)` to read the value for the specified key.
	* Added `readHashValueOrDefault(Object, Object, Object)` to read the value for the specified key or to return the default value when the mapping for the specified key does not exist.
	* Added `isHashEntryModifiable(Object, Object)` that allows to specify that mapping for the specified key exists and is writable.
	* Added `isHashEntryInsertable(Object, Object)` that allows to specify that mapping for the specified key does not exist and is writable.
	* Added `isHashEntryWritable(Object, Object)` that allows to specify that mapping is either modifiable or insertable.
	* Added `writeHashEntry(Object, Object, Object)` associating the specified value with the specified key.
	* Added `isHashEntryRemovable(Object, Object)` that allows to specify that mapping for the specified key exists and is removable.
	* Added `removeHashEntry(Object, Object)` removing the mapping for a given key.
	* Added `isHashEntryExisting(Object, Object)` that allows to specify that that mapping for a given key is existing.
	* Added `getHashEntriesIterator(Object)` to return the hash entries iterator.
    * Added `getHashKeysIterator(Object)` to return the hash keys iterator.
    * Added `getHashValuesIterator(Object)` to return the hash values iterator.
* Added `TypeDescriptor.HASH` and `TypeDescriptor.hash(TypeDescriptor, TypeDescriptor)` representing hash map types in the TCK.
* Added support for Truffle safepoints and thread local actions. See `TruffleSafepoint` and `ThreadLocalAction`. There is also a [tutorial](https://github.com/oracle/graal/blob/master/truffle/docs/Safepoints.md) that explains how to adopt and use in language or tool implementations.
* Make the Truffle NFI more modular.
    * Provide option `--language:nfi=none` for disabling native access via the Truffle NFI in native-image even if the NFI is included in the image (e.g. as dependency of another language).
    * Moved `trufflenfi.h` header from the JDK root include directory into the NFI language home (`languages/nfi/include`).

## Version 21.0.0
* If an `AbstractTruffleException` is thrown from the `ContextLocalFactory`, `ContextThreadLocalFactory` or event listener, which is called during the context enter, the exception interop messages are executed without a context being entered. The event listeners called during the context enter are:
    * `ThreadsActivationListener.onEnterThread(TruffleContext)`
    * `ThreadsListener.onThreadInitialized(TruffleContext, Thread)`
    * `TruffleInstrument.onCreate(Env)`
    * `TruffleLanguage.isThreadAccessAllowed(Thread, boolean)`
    * `TruffleLanguage.initializeMultiThreading(Object)`
    * `TruffleLanguage.initializeThread(Object, Thread)`
* Added `HostCompilerDirectives` for directives that guide the host compilations of Truffle interpreters.
    * `HostCompilerDirectives.BytecodeInterpreterSwitch` - to denote methods that contain the instruction-dispatch switch in bytecode interpreters
    * `HostCompilerDirectives.BytecodeInterpreterSwitchBoundary` - to denote methods that do not need to be inlined into the bytecode interpreter switch
* Truffle DSL generated nodes are no longer limited to 64 state bits. Use these state bits responsibly.
* Added support for explicitly selecting a host method overload using the signature in the form of comma-separated fully qualified parameter type names enclosed by parentheses (e.g. `methodName(f.q.TypeName,java.lang.String,int,int[])`).
* Changed the default value of `--engine.MultiTier` from `false` to `true`. This should significantly improve the warmup time of Truffle interpreters.
* Deprecated and added methods to support expected arity ranges in `ArityException` instances. Note that the replacement methods now include more strict validations.


## Version 20.3.0
* Added `RepeatingNode.initialLoopStatus` and `RepeatingNode.shouldContinue` to allow defining a custom loop continuation condition.
* Added new specialization utility to print detailed statistics about specialization instances and execution count. See [Specialization Statistics Tutorial](https://github.com/oracle/graal/blob/master/truffle/docs/SpecializationHistogram.md) for details on how to use it.
* Added new specialization compilation mode that ignores "fast path" specializations and generates calls only to "slow path" specializations. This mode is intended for testing purposes to increase tests coverage. See [Specialization testing documentation](https://github.com/oracle/graal/blob/master/truffle/docs/SpecializationTesting.md) for more details.
* Added [TruffleFile.readSymbolicLink](https://www.graalvm.org/truffle/javadoc/com/oracle/truffle/api/TruffleFile.html#readSymbolicLink--) method to read the symbolic link target.
* Added [ReportPolymorphism.Megamorphic](http://www.graalvm.org/truffle/javadoc/com/oracle/truffle/api/dsl/ReportPolymorphism.Megamorphic.html) annotation for expressing the "report only megamorphic specializations" use case when reporting polymorphism.
* Added new flags to inspect expansion during partial evaluation: `--engine.TraceMethodExpansion=truffleTier`, `--engine.TraceNodeExpansion=truffleTier`, `--engine.MethodExpansionStatistics=truffleTier` and `--engine.NodeExpansionStatistics=truffleTier`. Language implementations are encouraged to run with these flags enabled and investigate their output for unexpected results. See [Optimizing.md](https://github.com/oracle/graal/blob/master/truffle/docs/Optimizing.md) for details.
* Enabled by default the elastic allocation of Truffle compiler threads depending on the number of available processors, in both JVM and native modes. The old behavior, 1 or 2 compiler threads, can be explicitly enabled with `--engine.CompilerThreads=0`.
* Added `ThreadsActivationListener` to listen to thread enter and leave events in instruments.
* Added `TruffleInstrument.Env.getOptions(TruffleContext)` to retrieve context specific options for an instrument and `TruffleInstrument.getContextOptions()` to describe them. This is useful if an instrument wants to be configured per context. 
* Added `TruffleContext.isClosed()` to check whether a  truffle context is already closed. This is useful for instruments.
* Added `TruffleContext.closeCancelled` and `TruffleContext.closeResourceExhausted`  to allow instruments and language that create inner contexts to cancel the execution of a context.
* Added `TruffleContext.isActive` in addition to `TruffleContext.isEntered` and improved their documentation to indicate the difference.
* Added `ContextsListener.onContextResetLimit` to allow instruments to listen to context limit reset events from the polyglot API.
* All instances of `TruffleContext` accessible from instruments can now be closed by the instrument. Previously this was only possible for creators of the TruffleContext instance.
* Added the ability to create context and context thread locals in languages and instruments. See [ContextLocal](https://www.graalvm.org/truffle/javadoc/com/oracle/truffle/api/ContextLocal.html) and [ContextThreadLocal](https://www.graalvm.org/truffle/javadoc/com/oracle/truffle/api/ContextThreadLocal.html) for details.
* Removed the hard "maximum node count" splitting limit controlled by `TruffleSplittingMaxNumberOfSplitNodes` as well as the option itself.
* Removed polymorphism reporting from `DynamicObjectLibrary`. If the language wants to report polymorphism for a property access, it should do so manually using a cached specialization.
* The `iterations` for `LoopNode.reportLoopCount(source, iterations)` must now be >= 0.
* Added [NodeLibrary](https://www.graalvm.org/truffle/javadoc/com/oracle/truffle/api/interop/NodeLibrary.html), which provides guest language information associated with a particular Node location, local scope mainly and [TruffleLanguage.getScope](https://www.graalvm.org/truffle/javadoc/com/oracle/truffle/api/TruffleLanguage.html#getScope-C-) and [TruffleInstrument.Env.getScope](https://www.graalvm.org/truffle/javadoc/com/oracle/truffle/api/instrumentation/TruffleInstrument.Env.html#getScope-com.oracle.truffle.api.nodes.LanguageInfo-), which provides top scope object of a guest language.
* Deprecated com.oracle.truffle.api.Scope class and methods in TruffleLanguage and TruffleInstrument.Env, which provide the scope information through that class.
* Added scope information into InteropLibrary: [InteropLibrary.isScope](https://www.graalvm.org/truffle/javadoc/com/oracle/truffle/api/interop/InteropLibrary.html#isScope-java.lang.Object-), [InteropLibrary.hasScopeParent](https://www.graalvm.org/truffle/javadoc/com/oracle/truffle/api/interop/InteropLibrary.html#hasScopeParent-java.lang.Object-) and [InteropLibrary.getScopeParent](https://www.graalvm.org/truffle/javadoc/com/oracle/truffle/api/interop/InteropLibrary.html#getScopeParent-java.lang.Object-)
* Added utility method to find an instrumentable parent node [InstrumentableNode.findInstrumentableParent](https://www.graalvm.org/truffle/javadoc/com/oracle/truffle/api/instrumentation/InstrumentableNode.html#findInstrumentableParent-com.oracle.truffle.api.nodes.Node-).
* Deprecated `DebugScope.getArguments()` without replacement. This API was added without use-case.
* Added the [RootNode.isTrivial](https://www.graalvm.org/truffle/javadoc/com/oracle/truffle/api/nodes/RootNode.html#isTrivial) method, for specifying root nodes that are always more efficient to inline than not to.
* Added [ByteArraySupport](https://www.graalvm.org/truffle/javadoc/com/oracle/truffle/api/memory/ByteArraySupport.html): a helper class providing safe multi-byte primitive type accesses from byte arrays.
* Added a new base class for Truffle exceptions, see [AbstractTruffleException](https://www.graalvm.org/truffle/javadoc/com/oracle/truffle/api/exception/AbstractTruffleException.html). The original `TruffleException` has been deprecated. Added new interop messages for exception handling replacing the deprecated `TruffleException` methods.
* Added new messages to `InteropLibrary` related to exception handling:
    * Added `getExceptionType(Object)` that allows to specify the type of an exception, e.g. PARSE_ERROR. 
    * Added `isExceptionIncompleteSource(Object)` allows to specify whether the parse error contained unclosed brackets.
    * Added `getExceptionExitStatus(Object)` allows to specify the exit status of an exception of type EXIT.
    * Added `hasExceptionCause(Object)` and `getExceptionCause(Object)` to return the cause of this error
    * Added `hasExceptionStackTrace(Object)` and `getExceptionStackTrace(Object)` to return the guest stack this of this error. 
    * Added `hasExceptionMessage(Object)` and `getExceptionMessage(Object)` to provide an error message of the error.
    * Added `hasExecutableName(Object)` and `getExecutableName(Object)` to provide a method name similar to what was provided in `RootNode.getName()` but for executable objects.
    * Added `hasDeclaringMetaObject(Object)` and `getDeclaringMetaObject(Object)` to provide the meta object of the function. 
* Language implementations are recommended to perform the following steps to upgrade their exception implementation:
    * Convert non-internal guest language exceptions to `AbstractTruffleException`, internal errors should be refactored to no longer implement `TruffleException`.
    * Export new interop messages directly on the `AbstractTruffleException` subclass if necessary. Consider exporting `getExceptionType(Object)`, `getExceptionExitStatus(Object)` and `isExceptionIncompleteSource(Object)`. For other interop messages the default implementation should be sufficient for most use-cases. Consider using `@ExportLibrary(delegateTo=...)` to forward to a guest object stored inside of the exception.
    * Rewrite interop capable guest language try-catch nodes to the new interop pattern for handling exceptions. See `InteropLibrary#isException(Object)` for more information. 
    * Implement the new method `RootNode.translateStackTraceElement` which allows guest languages to transform stack trace elements to accessible guest objects for other languages.
    * Consider making executable interop objects of the guest language implement `InteropLibrary.hasExecutableName(Object)` and `InteropLibrary.hasDeclaringMetaObject(Object)`.
    * Make exception printing in the guest language use `InteropLibrary.getExceptionMessage(Object)`, `InteropLibrary.getExceptionCause(Object)` and `InteropLibrary.getExceptionStackTrace(Object)` for foreign exceptions to print them in the style of the language.
    * Make all exports of `InteropLibrary.throwException(Object)` throw an instance of `AbstractTruffleException`. This contract will be enforced in future versions when `TruffleException` will be removed.
    * Attention: Since [AbstractTruffleException](https://www.graalvm.org/truffle/javadoc/com/oracle/truffle/api/exception/AbstractTruffleException.html) is an abstract base class, not an interface, the exceptions the Truffle NFI throws do not extend UnsatisfiedLinkError anymore. This is an incompatible change for guest languages that relied on the exact exception class. The recommended fix is to catch AbstractTruffleException instead of UnsatisfiedLinkError.
* Added [TruffleInstrument.Env.getEnteredContext](https://www.graalvm.org/truffle/javadoc/com/oracle/truffle/api/instrumentation/TruffleInstrument.Env.html#getEnteredContext--) returning the entered `TruffleContext`.
* Added [DebuggerSession.setShowHostStackFrames](https://www.graalvm.org/truffle/javadoc/com/oracle/truffle/api/debug/DebuggerSession.html#setShowHostStackFrames-boolean-) and host `DebugStackFrame` and `DebugStackTraceElement`. This is useful for debugging of applications that use host interop.
* All Truffle Graal runtime options (-Dgraal.) which were deprecated in GraalVM 20.1 are removed. The Truffle runtime options are no longer specified as Graal options (-Dgraal.). The Graal options must be replaced by corresponding engine options specified using [polyglot API](https://www.graalvm.org/truffle/javadoc/org/graalvm/polyglot/Engine.Builder.html#option-java.lang.String-java.lang.String-).
* Deprecated the `com.oracle.truffle.api.object.dsl` API without replacement. The migration path is to use `DynamicObject` subclasses with the `com.oracle.truffle.api.object` API.
* A node parameter now needs to be provided to TruffleContext.enter() and TruffleContext.leave(Object). The overloads without node parameter are deprecated. This is useful to allow the runtime to compile the enter and leave code better if a node is passed as argument. 
* Added [DebuggerSession.suspendHere](https://www.graalvm.org/truffle/javadoc/com/oracle/truffle/api/debug/DebuggerSession.html#suspendHere-com.oracle.truffle.api.nodes.Node-) to suspend immediately at the current location of the current execution thread.
* Added [RootNode.prepareForAOT](https://www.graalvm.org/truffle/javadoc/com/oracle/truffle/api/nodes/RootNode.html#prepareForAOT) that allows to initialize root nodes for compilation that were not yet executed.
* Removed deprecation for `RootNode.getLanguage(Class<?>)`, it is still useful to efficiently access the associated language of a root node.
* Block node partial compilation is no longer eagerly triggered but only when the `--engine.MaximumGraalNodeCount` limit was reached once for a call target.
* Lifted the restriction that the dynamic type of a `DynamicObject` needs to be an instance of `ObjectType`, allowing any non-null object. Deprecated `Shape.getObjectType()` that has been replaced by `Shape.getDynamicType()`.
* Added [TruffleLanguage.Env.createHostAdapterClass](https://www.graalvm.org/truffle/javadoc/com/oracle/truffle/api/TruffleLanguage.Env.html#createHostAdapterClass-java.lang.Class:A-) to allow extending a host class and/or interfaces with a guest object via a generated host adapter class (JVM only).
* Deprecated the old truffle-node-count based inlining heuristic and related options (namely InliningNodeBudget and LanguageAgnosticInlining).
* Added `@GenerateLibrary.pushEncapsulatingNode()` that allows to configure whether encapsulating nodes are pushed or popped.

## Version 20.2.0
* Added new internal engine option `ShowInternalStackFrames` to show internal frames specific to the language implementation in stack traces.
* Added new identity APIs to `InteropLibrary`:
    * `hasIdentity(Object receiver)` to find out whether an object specifies identity
	* `isIdentical(Object receiver, Object other, InteropLibrary otherLib)` to compare the identity of two object
	* `isIdenticalOrUndefined(Object receiver, Object other)` export to specify the identity of an object.
	* `identityHashCode(Object receiver)` useful to implement maps that depend on identity.
* Added `TriState` utility class represents three states TRUE, FALSE and UNDEFINED.
* Added `InteropLibrary.getUncached()` and `InteropLibrary.getUncached(Object)` short-cut methods for convenience.
* Enabled by default the new inlining heuristic in which inlining budgets are based on Graal IR node counts and not Truffle Node counts.
* Added `ConditionProfile#create()` as an alias of `createBinaryProfile()` so it can be used like `@Cached ConditionProfile myProfile`. 
* Improved `AssumedValue` utility class: Code that reads the value but can not constant fold it does not need to deopt when the value changes.
* A `TruffleFile` for an empty path is no more resolved to the current working directory.
* Added [`SourceBuilder.canonicalizePath(boolean)`](https://www.graalvm.org/truffle/javadoc/com/oracle/truffle/api/source/Source.SourceBuilder.html) to control whether the `Source#getPath()` should be canonicalized.
* Deprecated and renamed `TruffleFile.getMimeType` to [TruffleFile.detectMimeType](https://www.graalvm.org/truffle/javadoc/com/oracle/truffle/api/TruffleFile.html#detectMimeType--). The new method no longer throws `IOException` but returns `null` instead.
* The languages are responsible for stopping and joining the stopped `Thread`s in the [TruffleLanguage.finalizeContext](https://www.graalvm.org/truffle/javadoc/com/oracle/truffle/api/TruffleLanguage.html#finalizeContext-C-).
* Added Truffle DSL `@Bind` annotation to common out expression for use in guards and specialization methods.
* Added the ability to disable adoption for DSL cached expressions with type node using `@Cached(value ="...", weak = true)`.
* Added an option not to adopt the parameter annotated by @Cached, using `@Cached(value ="...", adopt = false)`.
* Added `TruffleWeakReference` utility to be used on partial evaluated code paths instead of the default JDK `WeakReference`.
* Removed deprecated API in `com.oracle.truffle.api.source.Source`. The APIs were deprecated in 19.0.
* Added `CompilerDirectives.shouldNotReachHere()` as a short-cut for languages to indicate that a path should not be reachable neither in compiled nor interpreted code paths.
* All subclasses of `InteropException` do no longer provide a Java stack trace. They are intended to be thrown, immediately caught by the caller and not re-thrown. As a result they can now be allocated on compiled code paths and do no longer require a `@TruffleBoundary` or `transferToInterpreterAndInvalidate()` before use. Languages are encouraged to remove `@TruffleBoundary` annotations or leading `transferToInterpreterAndInvalidate()` method calls before interop exceptions are thrown. 
* All `InteropException` subclasses now offer a new `create` factory method to provide a cause. This cause should only be used if user provided guest application code caused the problem.
* The use of `InteropException.initCause` is now deprecated for performance reasons. Instead pass the cause when the `InteropException` is constructed. The method `initCause` will throw `UnsupportedOperationException` in future versions. Please validate all calls to `Throwable.initCause` for language or tool implementation code.
* Added [TruffleFile.isSameFile](https://www.graalvm.org/truffle/javadoc/com/oracle/truffle/api/TruffleFile.html#isSameFile-com.oracle.truffle.api.TruffleFile-java.nio.file.LinkOption...-) method to test if two `TruffleFile`s refer to the same physical file.
* Added new `EncapsulatingNodeReference` class to lookup read and write the current encapsulating node. Deprecated encapsulating node methods in `NodeUtil`.
* Added support for subclassing `DynamicObject` so that guest languages can directly base their object class hierarchy on it, add fields, and use `@ExportLibrary` on subclasses. Guest language object classes should implement `TruffleObject`.
* Added new [DynamicObjectLibrary](https://www.graalvm.org/truffle/javadoc/com/oracle/truffle/api/object/DynamicObjectLibrary.html) API for accessing and mutating properties and the shape of `DynamicObject` instances. This is the recommended API from now on. Other, low-level property access APIs will be deprecated and removed in a future release.

## Version 20.1.0
* Added `@GenerateLibrary(dynamicDispatchEnabled = false)` that allows to disable dynamic dispatch semantics for a library. The default is `true`.
* Added ability to load external default exports for libraries using a service provider. See `GenerateLibrary(defaultExportLookupEnabled = true)`.
* The use of `@NodeField` is now permitted in combination with `@GenerateUncached`, but it throws UnsupportedOperationException when it is used.
* It is now possible to specify a setter with `@NodeField`. The generated field then will be mutable.
* Removed deprecated interoperability APIs that were deprecated in 19.0.0. 
* Removed deprecated instrumentation APIs that were deprecated in 0.33
* The `PerformanceWarningsAreFatal` and `TracePerformanceWarnings` engine options take a comma separated list of performance warning types. Allowed warning types are `call` to enable virtual call warnings, `instanceof` to enable virtual instance of warnings and `store` to enables virtual store warnings. There are also `all` and `none` types to enable (disable) all performance warnings.
* Added [DebugValue#getRawValue()](https://www.graalvm.org/truffle/javadoc/com/oracle/truffle/api/debug/DebugValue.html) for raw guest language object lookup from same language.
* Added [DebugStackFrame#getRawNode()](https://www.graalvm.org/truffle/javadoc/com/oracle/truffle/api/debug/DebugStackFrame.html) for root node lookup from same language.
* Added [DebugException#getRawException()](https://www.graalvm.org/truffle/javadoc/com/oracle/truffle/api/debug/DebugException.html) for raw guest language exception lookup from same language.
* Added [DebugStackFrame#getRawFrame()](https://www.graalvm.org/truffle/javadoc/com/oracle/truffle/api/debug/DebugStackFrame.html) for underlying frame lookup from same language.
* Added `TruffleInstrument.Env.getPolyglotBindings()` that replaces now deprecated `TruffleInstrument.Env.getExportedSymbols()`.
* Added `@ExportLibrary(transitionLimit="3")` that allows the accepts condition of exported libraries to transition from true to false for a library created for a receiver instance. This is for example useful to export messages for array strategies. 
* Added `CompilationFailureAction` engine option which deprecates `CompilationExceptionsArePrinted `, `CompilationExceptionsAreThrown`, `CompilationExceptionsAreFatal` and `PerformanceWarningsAreFatal` options.
* Added `TreatPerformanceWarningsAsErrors` engine option which deprecates the `PerformanceWarningsAreFatal` option. To replace the `PerformanceWarningsAreFatal` option use the `TreatPerformanceWarningsAsErrors` with `CompilationFailureAction` set to `ExitVM`.
* Added `bailout` into performance warning kinds used by `TracePerformanceWarnings`, `PerformanceWarningsAreFatal` and `CompilationExceptionsAreFatal` options.
* Added [Option.deprecationMessage](https://www.graalvm.org/truffle/javadoc/com/oracle/truffle/api/Option.html#deprecationMessage--) to set the option deprecation reason.
* `engine.Mode` is now a supported option and no longer experimental.
* Added new meta-data APIs to `InteropLibrary`:
	* `has/getLanguage(Object receiver)` to access the original language of an object.
	* `has/getSourceLocation(Object receiver)` to access the source location of an object (e.g. of function or classes).
	* `toDisplayString(Object receiver, boolean allowsSideEffect)` to produce a human readable string.
	* `has/getMetaObject(Object receiver)` to access the meta-object of an object.
	* `isMetaObject(Object receiver)` to find out whether an object is a meta-object (e.g. Java class)
	* `getMetaQualifiedName(Object receiver)` to get the qualified name of the meta-object
	* `getMetaSimpleName(Object receiver)` to get the simple name of a the meta-object
	* `isMetaInstance(Object receiver, Object instance)` to check whether an object is an instance of a meta-object.
* Added `TruffleLanguage.getLanguageView` that allows to wrap values to add language specific information for primitive and foreign values.
* Added `TruffleLanguage.getScopedView` that allows to wrap values to add scoping and visibility to language values.
* Added `TruffleInstrument.Env.getScopedView` and `TruffleInstrument.Env.getLanguageView` to access language and scoped views from instruments.
* Added `TruffleInstrument.Env.getLanguageInfo` to convert language classes to `LanguageInfo`.
* Deprecated `TruffleLanguage.findMetaObject`, `TruffleLanguage.findSourceLocation`, `TruffleLanguage.toString` and `TruffleLanguage.isObjectOfLanguage`. Use the new interop APIs and language views as replacement.
* Added support for the value conversions of [DebugValue](https://www.graalvm.org/truffle/javadoc/com/oracle/truffle/api/debug/DebugValue.html) that provide the same functionality as value conversions on [Value](https://www.graalvm.org/sdk/javadoc/org/graalvm/polyglot/Value.html).
* Added [DebugValue#toDisplayString](https://www.graalvm.org/truffle/javadoc/com/oracle/truffle/api/debug/DebugValue.html#toDisplayString--) to convert the value to a language-specific string representation.
* Deprecated `DebugValue#as`, other conversion methods should be used instead.
* Clarify [InteropLibrary](https://www.graalvm.org/truffle/javadoc/com/oracle/truffle/api/interop/InteropLibrary.html) javadoc documentation of message exceptions. [UnsupportedMessageException](https://www.graalvm.org/truffle/javadoc/com/oracle/truffle/api/interop/UnsupportedMessageException.html) is thrown when the operation is never supported for the given receiver type. In other cases [UnknownIdentifierException](https://www.graalvm.org/truffle/javadoc/com/oracle/truffle/api/interop/UnknownIdentifierException.html) or [InvalidArrayIndexException](https://www.graalvm.org/truffle/javadoc/com/oracle/truffle/api/interop/InvalidArrayIndexException.html) are thrown.
* Added [TruffleLanguage.Env.initializeLanguage](https://www.graalvm.org/truffle/javadoc/com/oracle/truffle/api/TruffleLanguage.Env.html#initializeLanguage-com.oracle.truffle.api.nodes.LanguageInfo-) method to force language initialization.
* Values of `NAME` properties of [ReadVariableTag](https://www.graalvm.org/truffle/javadoc/com/oracle/truffle/api/instrumentation/StandardTags.ReadVariableTag.html#NAME) and [WriteVariableTag](https://www.graalvm.org/truffle/javadoc/com/oracle/truffle/api/instrumentation/StandardTags.WriteVariableTag.html#NAME) extended to allow an object or an array of objects with name and source location.
* Added support for asynchronous stack traces: [TruffleLanguage.Env.getAsynchronousStackDepth()](https://www.graalvm.org/truffle/javadoc/com/oracle/truffle/api/TruffleLanguage.Env.html#getAsynchronousStackDepth--), [RootNode.findAsynchronousFrames()](https://www.graalvm.org/truffle/javadoc/com/oracle/truffle/api/nodes/RootNode.html#findAsynchronousFrames-com.oracle.truffle.api.frame.Frame-), [TruffleInstrument.Env.setAsynchronousStackDepth()](https://www.graalvm.org/truffle/javadoc/com/oracle/truffle/api/instrumentation/TruffleInstrument.Env.html#setAsynchronousStackDepth-int-), [TruffleStackTrace.getAsynchronousStackTrace()](https://www.graalvm.org/truffle/javadoc/com/oracle/truffle/api/TruffleStackTrace.html#getAsynchronousStackTrace-com.oracle.truffle.api.CallTarget-com.oracle.truffle.api.frame.Frame-), [DebuggerSession.setAsynchronousStackDepth()](https://www.graalvm.org/truffle/javadoc/com/oracle/truffle/api/debug/DebuggerSession.html#setAsynchronousStackDepth-int-), [SuspendedEvent.getAsynchronousStacks()](https://www.graalvm.org/truffle/javadoc/com/oracle/truffle/api/debug/SuspendedEvent.html#getAsynchronousStacks--), [DebugException.getDebugAsynchronousStacks()](https://www.graalvm.org/truffle/javadoc/com/oracle/truffle/api/debug/DebugException.html#getDebugAsynchronousStacks--).

## Version 20.0.0
* Add [Layout#dispatch()](https://www.graalvm.org/truffle/javadoc/com/oracle/truffle/api/object/dsl/Layout.html#dispatch--) to be able to generate override of `ObjectType#dispatch()` method in the generated inner \*Type class.
* Deprecated engine options engine.InvalidationReprofileCount and engine.ReplaceReprofileCount. They no longer have any effect. There is no longer reprofiling after compilation. 
* Added [DebuggerSession.{suspend(), suspendAll,resume()}](https://www.graalvm.org/truffle/javadoc/com/oracle/truffle/api/debug/DebuggerSession.html) to allow suspending and resuming threads.
* Add new loop explosion mode [LoopExplosionKind#FULL_UNROLL_UNTIL_RETURN](https://www.graalvm.org/truffle/javadoc/com/oracle/truffle/api/nodes/ExplodeLoop.LoopExplosionKind.html#FULL_UNROLL_UNTIL_RETURN), which can be used to duplicate loop exits during unrolling until function returns.
* The default [LoopExplosionKind](https://www.graalvm.org/truffle/javadoc/com/oracle/truffle/api/nodes/ExplodeLoop.LoopExplosionKind.html) for `@ExplodeLoop` changed from `FULL_UNROLL` to `FULL_UNROLL_UNTIL_RETURN`, which we believe is more intuitive. We recommend reviewing your usages of `@ExplodeLoop`, especially those with `return`, `break` and `try/catch` in the loop body as those might duplicate more code than before.
* The `TruffleCheckNeverPartOfCompilation` option when building a native image is now enabled by default, ensuring `neverPartOfCompilation()` is not reachable for runtime compilation. Use `CompilerDirectives.bailout()` if you want to test when a compilation fails, otherwise avoid `neverPartOfCompilation()` in code reachable for runtime compilation (e.g., by using `@TruffleBoundary`).
* The `DirectoryStream` created by a relative `TruffleFile` passes relative `TruffleFile`s into the `FileVisitor`, even when an explicit [current working directory was set](https://www.graalvm.org/truffle/javadoc/com/oracle/truffle/api/TruffleLanguage.Env.html#setCurrentWorkingDirectory-com.oracle.truffle.api.TruffleFile-).
* Added `DebuggerTester.startExecute()` that allows to execute an arbitrary sequence of commands on the background thread.
* Time specification in `InteropLibrary` relaxed to allow a fixed timezone when no date is present.
* `TruffleLogger.getLogger` throws an `IllegalArgumentException` when given `id` is not a valid language or instrument id.
* [Node#getEncapsulatingSourceSection()](https://www.graalvm.org/truffle/javadoc/com/oracle/truffle/api/nodes/Node.html#getEncapsulatingSourceSection--) is no longer a fast-path method, because `getSourceSection()` is not fast-path.
* The algorithm used to generate a unique [URI](https://www.graalvm.org/truffle/javadoc/com/oracle/truffle/api/source/Source.html#getURI--) for a `Source` built without an `URI` was changed to SHA-256.
* Added [ExportLibrary.delegateTo](https://www.graalvm.org/truffle/javadoc/com/oracle/truffle/api/library/ExportLibrary.html#delegateTo--) attribute that allows to delegate all messages of a library to value of a final delegate field. This can be used in combination with `ReflectionLibrary` to improve the ability to build wrappers.
* `ReadVariableTag` and `WriteVariableTag` added to [StandardTags](https://www.graalvm.org/truffle/javadoc/com/oracle/truffle/api/instrumentation/StandardTags.html).

* Truffle TCK now checks that instrumentable nodes are not used in the context of a Library.
* Getter to check whether [TruffleContext](https://www.graalvm.org/truffle/javadoc/com/oracle/truffle/api/TruffleContext.html#isEntered--) is activated or not.
* All Truffle Graal runtime options (-Dgraal.) will be deprecated with 20.1. The Truffle runtime options are no longer specified as Graal options (-Dgraal.). The Graal options must be replaced by corresponding engine options specified using [polyglot API](https://www.graalvm.org/truffle/javadoc/org/graalvm/polyglot/Engine.Builder.html#option-java.lang.String-java.lang.String-). The `TRUFFLE_STRICT_OPTION_DEPRECATION` environment variable can be used to detect usages of deprecated Graal options. When the `TRUFFLE_STRICT_OPTION_DEPRECATION` is set to `true` and the deprecated Graal option is used the Truffle runtime throws an exception listing the used deprecated options and corresponding replacements.


## Version 19.3.0
* Added ability to obtain an [Internal Truffle File](https://www.graalvm.org/truffle/javadoc/com/oracle/truffle/api/TruffleLanguage.Env.html#getInternalTruffleFile-java.lang.String-). The internal file is located in the language home directories and it's readable even when IO is not allowed by the Context.
* Deprecated `TruffleLanguage.Env.getTruffleFile` use [getInternalTruffleFile](https://www.graalvm.org/truffle/javadoc/com/oracle/truffle/api/TruffleLanguage.Env.html#getInternalTruffleFile-java.lang.String-) for language standard library files located in language home or [getPublicTruffleFile](https://www.graalvm.org/truffle/javadoc/com/oracle/truffle/api/TruffleLanguage.Env.html#getPublicTruffleFile-java.lang.String-) for user files.
* Added primitive specializations to `CompilerAsserts.partialEvaluationConstant()`.
* Added the new `execute` method to `LoopNode`, which allows loops to return values.
* Added support for temporary [files](https://www.graalvm.org/truffle/javadoc/com/oracle/truffle/api/TruffleLanguage.Env.html#createTempFile-com.oracle.truffle.api.TruffleFile-java.lang.String-java.lang.String-java.nio.file.attribute.FileAttribute...-) and [directories](https://www.graalvm.org/truffle/javadoc/com/oracle/truffle/api/TruffleLanguage.Env.html#createTempDirectory-com.oracle.truffle.api.TruffleFile-java.lang.String-java.nio.file.attribute.FileAttribute...-).
* Threads created by the embedder may now be collected by the GC before they can be [disposed](https://www.graalvm.org/truffle/javadoc/com/oracle/truffle/api/TruffleLanguage.html#disposeThread-C-java.lang.Thread-). If languages hold onto thread objects exposed via `initializeThread` they now need to do so with `WeakReference` to avoid leaking thread instances.
* Support boolean literals in DSL expressions used in [@Specialization](https://www.graalvm.org/truffle/javadoc/com/oracle/truffle/api/dsl/Specialization) and [@Cached](https://www.graalvm.org/truffle/javadoc/com/oracle/truffle/api/dsl/Cached) fields.
* Added standard [block node](https://www.graalvm.org/truffle/javadoc/com/oracle/truffle/api/nodes/BlockNode.html) for language implementations. Using the block node allows the optimizing runtime to split big blocks into multiple compilation units. This optimization may be enabled using `--engine.PartialBlockCompilation` (on by default) and configured using `--engine.PartialBlockCompilationSize` (default 3000).
* Added new experimental inlining heuristic in which inlining budgets are based on Graal IR node counts and not Truffle Node counts. Enable with `-Dgraal.TruffleLanguageAgnosticInlining=true`.
* Deprecated `DynamicObject#isEmpty()`, `DynamicObject#size()`; use `Shape#getPropertyCount()` instead.
* Deprecated `Shape#getPropertyList(Pred)`, `Shape#getKeyList(Pred)`, `Shape#hasTransitionWithKey(Object)`, `Shape.Allocator#locationForValue(Object, EnumSet)` without replacement.
* Added [Scope.Builder#rootInstance(Object)](https://www.graalvm.org/truffle/javadoc/com/oracle/truffle/api/Scope.Builder.html#rootInstance-java.lang.Object-), [Scope#getRootInstance()](https://www.graalvm.org/truffle/javadoc/com/oracle/truffle/api/Scope.html#getRootInstance--) and [DebugScope#getRootInstance()](https://www.graalvm.org/truffle/javadoc/com/oracle/truffle/api/debug/DebugScope.html#getRootInstance--) to provide an instance of guest language representation of the root node (e.g. a guest language function).
* Debugger breakpoints can be restricted to a particular root instance via [Breakpoint.Builder#rootInstance(DebugValue)](https://www.graalvm.org/truffle/javadoc/com/oracle/truffle/api/debug/Breakpoint.Builder.html#rootInstance-com.oracle.truffle.api.debug.DebugValue-) and found later on via [DebugValue#getRootInstanceBreakpoints()](https://www.graalvm.org/truffle/javadoc/com/oracle/truffle/api/debug/DebugValue.html#getRootInstanceBreakpoints--).
* Deprecated `TruffleLanguage.getContextReference()` as this method is inefficient in many situations. The most efficient context lookup can be achieved knowing the current AST in which it is used by calling `Node.lookupContextReference(Class)`.
* Truffle languages and instruments no longer create `META-INF/truffle` files, but generate service implementations for [TruffleLanguage.Provider](https://www.graalvm.org/truffle/javadoc/com/oracle/truffle/api/TruffleLanguage.Provider.html) and [TruffleInstrument.Provider](https://www.graalvm.org/truffle/javadoc/com/oracle/truffle/api/instrumentation/TruffleInstrument.Provider.html) automatically. Recompiling the TruffleLanguage using the Truffle annotation processor automatically migrates the language.
* The Truffle DSL processor jar no longer requires the Truffle API or Graal SDK as a dependency. 
* Added interop messages for guest language exception objects: [InteropLibrary#isException(Object)](https://www.graalvm.org/truffle/javadoc/com/oracle/truffle/api/interop/InteropLibrary.html#isException-java.lang.Object-) and [InteropLibrary#throwException(Object)](https://www.graalvm.org/truffle/javadoc/com/oracle/truffle/api/interop/InteropLibrary.html#throwException-java.lang.Object-).
* [TruffleLanguage.patchContext](https://www.graalvm.org/truffle/javadoc/com/oracle/truffle/api/TruffleLanguage.html#patchContext-C-com.oracle.truffle.api.TruffleLanguage.Env-) is invoked for all languages whose contexts were created during context pre-initialization. Originally the `patchContext`  was invoked only for languages with initialized contexts.

## Version 19.2.0
* Added sub-process output (error output) [redirection into OutputStream](https://www.graalvm.org/truffle/javadoc/org/graalvm/polyglot/io/ProcessHandler.Redirect.html#stream-java.io.OutputStream-).
* Added `RootNode.getQualifiedName()` for a better distinction when printing stack traces. Languages are encouraged to implement it, in case it differs from the root name.
* Added methods to identify date, time, timezone, instant and duration values in `InteropLibrary` and TCK `TypeDescriptor`.
* Added ability to read the default time zone from the language Environment with `Env.getTimeZone()`.
* Deprecated `Env.parse` and added replacement APIs `Env.parseInternal` and `Env.parsePublic`. The new API requires to differentiate between parse calls that were invoked by the guest language user and those which are part of the internal language semantics. The separation avoids accidentally exposing access to internal languages. 
* Deprecated `Env.getLanguages()` and added replacement APIs `Env.getInternalLanguages()` and `Env.getPublicLanguages()`. 
* Added [Source.newBuilder(Source)](https://www.graalvm.org/truffle/javadoc/com/oracle/truffle/api/source/Source.html#newBuilder-com.oracle.truffle.api.source.Source-) that inherits Source properties from an existing Source.
* Added [RootBodyTag](https://www.graalvm.org/truffle/javadoc/com/oracle/truffle/api/instrumentation/StandardTags.RootBodyTag.html).

## Version 19.1.0
* `@GenerateUncached` is now inherited by subclasses.
* `NodeFactory` now supports `getUncachedInstance` that returns the uncached singleton.  
* Introduced Truffle process sandboxing. Added a [TruffleLanguage.Env.newProcessBuilder](https://www.graalvm.org/truffle/javadoc/com/oracle/truffle/api/TruffleLanguage.Env.html#newProcessBuilder-java.lang.String...-) method creating a new [TruffleProcessBuilder](https://www.graalvm.org/truffle/javadoc/com/oracle/truffle/api/io/TruffleProcessBuilder.html) to configure and start a new sub-process.
* Added support for reading environment variables, use [TruffleLanguage.Env.getEnvironment](https://www.graalvm.org/truffle/javadoc/com/oracle/truffle/api/TruffleLanguage.Env.html#getEnvironment--) to obtain process environment variables.
* `NodeFactory` now supports `getUncachedInstance` that returns the uncached singleton. 
* `@GenerateUncached` can now be used in combination with `@NodeChild` if execute signatures for all arguments are present.
* Removed deprecated automatic registration of the language class as a service.
* The [LanguageProvider](https://www.graalvm.org/truffle/javadoc/org/graalvm/polyglot/tck/LanguageProvider.html#createIdentityFunctionSnippet-org.graalvm.polyglot.Context-) can override the default verfication of the TCK `IdentityFunctionTest`.
* Removed deprecated and misspelled method `TruffleStackTrace#getStacktrace`.
* Removed deprecated methods`TruffleStackTraceElement#getStackTrace` and `TruffleStackTraceElement#fillIn` (use methods of `TruffleStackTrace` instead).
* `SlowPathException#fillInStackTrace` is now `final`.
* Added an ability to read a [path separator](https://www.graalvm.org/truffle/javadoc/com/oracle/truffle/api/TruffleLanguage.Env.html#getPathSeparator--) used to separate filenames in a path list.
* `@TruffleBoundary` methods that throw but are not annotated with `@TruffleBoundary(transferToInterpreterOnException=false)` will now transfer to the interpreter only once per `CallTarget` (compilation root).
* Added [TruffleFile.setAttribute](https://www.graalvm.org/truffle/javadoc/com/oracle/truffle/api/TruffleFile.html#setAttribute-com.oracle.truffle.api.TruffleFile.AttributeDescriptor-T-java.nio.file.LinkOption...-) to allow languages to set file attributes.

## Version 19.0.0
* Renamed version 1.0.0 to 19.0.0

## Version 1.0.0 RC15
* This version includes a major revision of the Truffle Interoperability APIs. Most existing APIs for Truffle Interoperability were deprecated. The compatiblity layer may cause significant performance reduction for interoperability calls. 
	* Please see the [Interop Migration Guide](https://github.com/oracle/graal/blob/master/truffle/docs/InteropMigration.md) for an overview and individual `@deprecated` javadoc tags for guidance.
	* Deprecated classes `ForeignAccess`, `Message`, `MessageResolution`, `Resolve` and `KeyInfo`. 
	* The following methods got deprecated:
		* `InteropException.raise`, with libraries there should be no need to convert checked exceptions to runtime exceptions.
		* `TruffleObject.getForeignAccess()`.
	* Introduced new classes: `InteropLibrary` and `InvalidArrayIndexException`.
	* Added `ObjectType.dispatch` to configure the dynamic dispatch and deprecated `ObjectType.getForeignAccessFactory`.
* Added Truffle Library API that allows language implementations to use polymorphic dispatch for receiver types with support for implementation specific caching/profiling with support for uncached dispatch. 
	* Please see the [Truffle Library Tutorial](https://github.com/oracle/graal/blob/master/truffle/docs/TruffleLibraries.md) for further details.
	* Introduced new package: `com.oracle.truffle.api.library`.
* Added `@GenerateUncached` to allow the generation of uncached Truffle DSL nodes accessible via the new static generated method`getUncached()`.
	* Set the default value for @Cached to `"create()"`. This allows `@Cached` to be used without attribute.
	* Added `@Cached(uncached="")` to specify the expression to use for the uncached node.
	* Added `@Cached(allowUncached=true)` to allow the cached expression to be reused as uncached expression. Only necessary if the cached expression is not trivial or there is no `getUncached()` static method in the node.
	* Added `@Cached#parameters` to allow to share the parameter specification for the cached and uncached version of a node.
	* Added `getUncached()` method to the following classes:
        - BranchProfile 
        - ByteValueProfile
        - ConditionProfile
        - DoubleValueProfile
        - FloatValueProfile
        - IntValueProfile 
        - LongValueProfile
        - LoopConditionProfile
        - PrimitiveValueProfile
        - ValueProfile
        - IndirectCallNode
* Truffle DSL can now properly handle checked exceptions in execute methods and specializations.
* Truffle DSL now guarantees to adopt nodes before they are executed in guards. Previously, nodes used in guards were only adopted for their second cached invocation.
* Added `@Cached.Shared` to allow sharing of cached values between specialization and exported Truffle Library methods.
* Added `Node.isAdoptable()` that allows `Node.getParent()` to always remain `null` even if the node is adopted by a parent. This allows to share nodes statically and avoid the memory leak for the parent reference.
* Added `NodeUtil.getCurrentEncapsulatingNode` to access the current encapsulating node in nodes that are not adoptable.
* Added the `Assumption.isValidAssumption` method that allows for simpler checking of assumptions in generated code. 
* Added Truffle DSL option `-Dtruffle.dsl.ignoreCompilerWarnings=true|false`, to ignore Truffle DSL compiler warnings. This is useful and recommended to be used for downstream testing.
* Added `@CachedContext` and `@CachedLanguage` for convenient language and context lookup in specializations or exported methods.
* Added `Node.lookupContextReference(Class)` and `Node.lookupLanguageReference(Class)` that allows for a more convenient lookup.
* Deprecated `RootNode.getLanguage(Class)`, the new language references should be used instead.
* Added `TruffleFile` aware file type detector
    - Added [TruffleFile.FileTypeDetector SPI](https://www.graalvm.org/truffle/javadoc/com/oracle/truffle/api/TruffleFile.FileTypeDetector.html) to detect a file MIME type and a file encoding. A language registering `FileTypeDetector` has to support all the MIME types recognized by the registered detector.
    - Added [TruffleFile.getMimeType method](https://www.graalvm.org/truffle/javadoc/com/oracle/truffle/api/TruffleFile.html#getMimeType--) to obtain a `TruffleFile` MIME type.
    - Added a possibility to set an [encoding in SourceBuilder](https://www.graalvm.org/truffle/javadoc/com/oracle/truffle/api/source/Source.SourceBuilder.html#encoding-java.nio.charset.Charset-)
    - The [Source builders](https://www.graalvm.org/truffle/javadoc/com/oracle/truffle/api/source/Source.html) are sandboxed for files and file URLs.
    - Removed usage of NIO `FileTypeDetector` for MIME type detection, language implementations have to migrate to `TruffleFile.FileTypeDetector`.
* TruffleFile's paths from image building time are translated in image execution time into new paths using Context's FileSystem. The absolute paths pointing to files in language homes in image generation time are resolved using image execution time language homes.
* Added [Env.isPolylgotAccessAllowed()](https://www.graalvm.org/truffle/javadoc/com/oracle/truffle/api/TruffleLanguage.Env.html#isPolyglotAccessAllowed--) to check whether polyglot access (e.g. access to polyglot builtins) is allowed.
* The methods `Env.getPolyglotBindings()` and `Env.importSymbol` and `Env.exportSymbol` now throw a `SecurityException` if polyglot access not allowed.
* Added `DebugValue.isNull()` to check for null values, `DebugValue.execute()` to be able to execute values and `DebugValue.asString()` to get the String from String values.
* Added the [TruffleFile.getAttribute](https://www.graalvm.org/truffle/javadoc/com/oracle/truffle/api/TruffleFile.html#getAttribute-com.oracle.truffle.api.TruffleFile.AttributeDescriptor-java.nio.file.LinkOption...-) method to read a single file's attribute and [TruffleFile.getAttributes] (https://www.graalvm.org/truffle/javadoc/com/oracle/truffle/api/TruffleFile.html#getAttributes-java.util.Collection-java.nio.file.LinkOption...-) method to read file's attributes as a bulk operation.

## Version 1.0.0 RC14
* Removed some deprecated elements:
    - EventBinding.getFilter
    - TruffleLanguage ParsingRequest.getFrame and ParsingRequest.getLocation
    - LoopCountReceiver
    - EventContext.parseInContext
    - NativeLibraryDescriptor.getBindings
    - Instrumenter.attachFactory and Instrumenter.attachListener
    - SuppressFBWarnings
    - TruffleBoundary.throwsControlFlowException
    - DebuggerTester.startEval
    - ExactMath.exact methods
    - TruffleInstrument.toString
    - TruffleInstrument.findMetaObject
    - TruffleInstrument.findSourceLocation
    - constructor of JSONStringBuilder
    - constructor of JSONHelper
    - constructor of CompilerDirectives
    - constructor of ExactMath
    - constructor of Truffle
    - constructor of NodeUtil
    - TruffleException.isTimeout
    - TruffleGraphBuilderPlugins.registerUnsafeLoadStorePlugins
    - TypedObject
    - Node.getLanguage
    - TVMCI.findLanguageClass
    - ExecutionContext and RootNode.getExecutionContext
    - FrameAccess.NONE
    - RootNode.setCalltarget
    - DirectCallNode.call and IndirectCallNode.call
    - FrameInstance.getFrame
    - Node.getAtomicLock
    - ExplodeLoop.merge
    - AcceptMessage
    - RootNode.reportLoopCount
    - GraalTruffleRuntime.getQueuedCallTargets
    - PrimitiveValueProfile.exactCompare
    - BranchProfile.isVisited
    - DebugStackFrame.iterator and DebugStackFrame.getValue
* The [@Option](http://www.graalvm.org/truffle/javadoc/com/oracle/truffle/api/Option.html) annotation can now specify the [stability](https://www.graalvm.org/truffle/javadoc/org/graalvm/options/OptionStability.html) of an option.
* Fixed the case of the method [`TruffleStackTrace.getStacktrace`](https://www.graalvm.org/truffle/javadoc/com/oracle/truffle/api/TruffleStackTrace.html#getStacktrace-java.lang.Throwable-) to `TruffleStackTrace.getStackTrace`.
* Added a getter for [name separator](https://www.graalvm.org/truffle/javadoc/com/oracle/truffle/api/TruffleLanguage.Env.html#getFileNameSeparator--) used by `TruffleFile`'s paths.
* Added support for receiver object in a frame's Scope: [Scope.Builder receiver(String, Object)](https://www.graalvm.org/truffle/javadoc/com/oracle/truffle/api/Scope.Builder.html#receiver-java.lang.String-java.lang.Object-), [Scope.getReceiver()](https://www.graalvm.org/truffle/javadoc/com/oracle/truffle/api/Scope.html#getReceiver--), [Scope.getReceiverName()](https://www.graalvm.org/truffle/javadoc/com/oracle/truffle/api/Scope.html#getReceiverName--) and [DebugScope.getReceiver()](https://www.graalvm.org/truffle/javadoc/com/oracle/truffle/api/debug/DebugScope.html#getReceiver--).
* Added [engine bound TruffleLogger for instruments](file:///Users/tom/Projects/graal/tzezula/graal/truffle/javadoc/com/oracle/truffle/api/instrumentation/TruffleInstrument.Env.html#getLogger-java.lang.String-). The engine bound logger can be used by threads executing without any context.

## Version 1.0.0 RC13
* Added [Debugger.getSessionCount()](https://www.graalvm.org/truffle/javadoc/com/oracle/truffle/api/debug/Debugger.html#getSessionCount--) to return the number of active debugger sessions.
* The [TruffleFile.getName()](https://www.graalvm.org/truffle/javadoc/com/oracle/truffle/api/TruffleFile.html#getName--) returns `null` for root directory.
* `TruffleLanguage` can [register additional services](https://www.graalvm.org/truffle/javadoc/com/oracle/truffle/api/TruffleLanguage.Env.html#registerService-java.lang.Object-). This change also deprecates the automatic registration of the language class as a service.
* Enabled the [experimental monomorphization heuristic](https://github.com/oracle/graal/blob/master/truffle/docs/splitting/) as default. Old heuristic still available as legacy, but will be removed soon.
* Added [TypeDescriptor.instantiable(instanceType, vararg, parameterTypes)](https://www.graalvm.org/truffle/javadoc/org/graalvm/polyglot/tck/TypeDescriptor.html#instantiable-org.graalvm.polyglot.tck.TypeDescriptor-boolean-org.graalvm.polyglot.tck.TypeDescriptor...-) into TCK to support instantiable types.
* The name of an [@Option](http://www.graalvm.org/truffle/javadoc/com/oracle/truffle/api/Option.html) can now start with a lowercase letter.
* Allowed navigation from host class to host symbol (companion object for static members) via the synthetic member `"static"`.
* Moved `getStackTrace` and `fillIn` from [TruffleStackTraceElement](https://www.graalvm.org/truffle/javadoc/com/oracle/truffle/api/TruffleStackTraceElement.html) to [TruffleStackTrace](https://www.graalvm.org/truffle/javadoc/com/oracle/truffle/api/TruffleStackTrace.html).




## Version 1.0.0 RC12
* Fixed: [Env.asHostException()](https://www.graalvm.org/truffle/javadoc/com/oracle/truffle/api/TruffleLanguage.Env.html#asHostException-java.lang.Throwable-) should throw an `IllegalArgumentException` if the provided value is not a host exception.
* Changed host exceptions' [getExceptionObject()](https://www.graalvm.org/truffle/javadoc/com/oracle/truffle/api/TruffleException.html#getExceptionObject--) to return the original host exception object.

## Version 1.0.0 RC11
* `Source` can be created from a relative `TruffleFile`.
* `Source` can be created without content using `Source.CONTENT_NONE` constant.
* `SourceSection` can be created from line/column information by [Source.createSection(startLine,startColumn,endLine,endColumn)](http://www.graalvm.org/truffle/javadoc/com/oracle/truffle/api/source/Source.html#createSection-int-int-int-int-).
* Added [SourceSection.hasLines()](http://www.graalvm.org/truffle/javadoc/com/oracle/truffle/api/source/SourceSection.html#hasLines--), [SourceSection.hasColumns()](http://www.graalvm.org/truffle/javadoc/com/oracle/truffle/api/source/SourceSection.html#hasColumns--) and [SourceSection.hasCharIndex()](http://www.graalvm.org/truffle/javadoc/com/oracle/truffle/api/source/SourceSection.html#hasCharIndex--) to distinguish which positions are defined and which are not.
* `DebuggerSession` [accepts source-path](http://www.graalvm.org/truffle/javadoc/com/oracle/truffle/api/debug/DebuggerSession.html#setSourcePath-java.lang.Iterable-) for source [resolution](http://www.graalvm.org/truffle/javadoc/com/oracle/truffle/api/debug/DebuggerSession.html#resolveSource-com.oracle.truffle.api.source.Source-).
* Added Java interop support for string to primitive type conversion.

## Version 1.0.0 RC10
* Added support for setting current working directory for TruffleFiles, see [Env.setCurrentWorkingDirectory](http://www.graalvm.org/truffle/javadoc/com/oracle/truffle/api/TruffleLanguage.Env.html#setCurrentWorkingDirectory-com.oracle.truffle.api.TruffleFile-)
* Removed deprecated `TruffleLanguage.Env.newSourceBuilder`.
* Added `TruffleLanguage.Env.isPreInitialization` method to determine whether the context is being pre-initialized.
* Added `ArrayUtils` API providing additional array and/or string operations that may be intrinsified by the compiler.
* Added a possibility to obtain a [relative URI](http://www.graalvm.org/truffle/javadoc/com/oracle/truffle/api/TruffleFile.html#toRelativeUri--) for a relative `TruffleFile`.
* Added `ForeignAccess.createAccess` method taking a [supplier of language check node](http://www.graalvm.org/truffle/javadoc/com/oracle/truffle/api/interop/ForeignAccess.html#createAccess-com.oracle.truffle.api.interop.ForeignAccess.StandardFactory-java.util.function.Supplier-), deprecated the `ForeignAccess.create` method with languageCheck `RootNode` parameter.

## Version 1.0.0 RC9

* Added support for setting the `ThreadGroup` and `stackSize` on truffle thread creation in `TruffleLanguage.Env.createThread`.
* Added `Instrumenter.lookupExecutionEventNode()` to find an execution event node inserted at the node's location by an event binding.
* Added `SourceElement.ROOT` and `StepConfig.suspendAnchors()` to tune debugger stepping.
* Added `KeyInfo.READ_SIDE_EFFECTS` and `KeyInfo.WRITE_SIDE_EFFECTS` to inform about side-effects of READ/WRITE messages.
* Added `DebugValue.hasReadSideEffects()` and `DebugValue.hasWriteSideEffects()` to test for side-effects of reading or writing the value.

## Version 1.0.0 RC8

* Added `SuspendedEvent.setReturnValue` to change the return value of the currently executed source location.
* Deprecated `FrameSlot#getIndex` without replacement.
* Added `TruffleInstrument.Env.startServer()` to get a virtual message-based server provided via `MessageTransport` service.
* Added `TruffleFile.relativize`, `TruffleFile.startsWith`, `TruffleFile.endsWith`, `TruffleFile.createLink`,  `TruffleFile.createSymbolicLink`, `TruffleFile.getOwner`, `TruffleFile.getGroup`, `TruffleFile.newDirectoryStream`, `TruffleFile.visit`, `TruffleFile.copy` methods.

## Version 1.0.0 RC7

* Truffle was relicensed from GPLv2 with CPE to Universal Permissive License (UPL).
* Made all Truffle DSL annotations retention policy CLASS instead of RUNTIME. Reflecting DSL annotations at runtime is no longer possible. It is recommended to use `@Introspectable` instead.

* Removed deprecated FrameDescriptor#shallowCopy (deprecated since 1.0.0 RC3).
* Removed deprecated FrameSlot#getFrameDescriptor (deprecated since 1.0.0 RC3).

## Version 1.0.0 RC6

* Added support for byte based sources:
	* Byte based sources may be constructed using a `ByteSequence` or from a `TruffleFile` or `URL`. Whether sources are interpreted as character or byte based sources depends on the specified language.
	* `Source.hasBytes()` and `Source.hasCharacters()` may be used to find out whether a source is character or byte based.
	* Added `Source.getBytes()` to access the contents of byte based sources.
	* `TruffleLanguage.Registration.mimeType` is now deprecated in favor of `TruffleLanguage.Registration.byteMimeTypes` and `TruffleLanguage.Registration.characterMimeTypes`.
	* Added `TruffleLanguage.Registration.defaultMimeType` to define a default MIME type. This is mandatory if a language specifies more than one MIME type.
* `TruffleLanguage.Registration.id()` is now mandatory for all languages and reserved language ids will now be checked by the annotation processor.
* Deprecated Source builders and aligned them with polyglot source builders.
	* e.g. `Source.newBuilder("chars").name("name").language("language").build()` can be translated to `Source.newBuilder("language", "chars", "name").build()`
	* This is a preparation step for removing Truffle source APIs in favor of polyglot Source APIs in a future release.
* Deprecated `Source.getInputStream()`. Use `Source.getCharacters()` or `Source.getBytes()` instead.
* Deprecated `TruffleLanguage.Env.newSourceBuilder(String, TruffleFile)`. Use  `Source.newBuilder(String, TruffleFile)` instead.
* Added `Source.findLanguage` and `Source.findMimeType` to resolve languages and MIME types.
* The method `Source.getMimeType()` might now return `null`. Source builders now support `null` values for `mimeType(String)`.
* A `null` source name will no longer lead to an error but will be translated to `Unnamed`.
* Added `TruffleFile.normalize` to allow explicit normalization of `TruffleFile` paths. `TruffleFile` is no longer normalized by default.
* Added `Message#EXECUTE`, `Message#INVOKE`, `Message#NEW`.
* Deprecated `Message#createExecute(int)`, `Message#createInvoke(int)`, `Message#createNew(int)` as the arity argument is no longer needed. Jackpot rules available (run `mx jackpot --apply`).
* Removed APIs for deprecated packages: `com.oracle.truffle.api.vm`, `com.oracle.truffle.api.metadata`, `com.oracle.truffle.api.interop.java`
* Removed deprecated class `TruffleTCK`.
* Debugger API methods now throw [DebugException](http://www.graalvm.org/truffle/javadoc/com/oracle/truffle/api/debug/DebugException.html) on language failures.
* Deprecated API methods that use `java.beans` package in [AllocationReporter](http://www.graalvm.org/truffle/javadoc/com/oracle/truffle/api/instrumentation/AllocationReporter.html) and [Debugger](http://www.graalvm.org/truffle/javadoc/com/oracle/truffle/api/debug/Debugger.html). New add/remove listener methods were introduced as a replacement.
* [FrameDescriptor](http://www.graalvm.org/truffle/javadoc/com/oracle/truffle/api/frame/FrameDescriptor.html) no longer shares a lock with a RootNode.

## Version 1.0.0 RC5

* Added `TruffleLanguage.Env.isHostFunction`.
* Added Java interop support for converting executable values to legacy functional interfaces without a `@FunctionalInterface` annotation.
* Added `TruffleLogger.getLogger(String)` to obtain the root loger of a language or instrument.
* Introduced per language [context policy](http://www.graalvm.org/truffle/javadoc/com/oracle/truffle/api/TruffleLanguage.ContextPolicy.html). Languages are encouraged to configure the most permissive policy that they can support.
* Added `TruffleLanguage.areOptionsCompatible` to allow customization of the context policy based on options.
* Changed default context policy from SHARED to EXCLUSIVE, i.e. there is one exclusive language instance per polyglot or inner context by default. This can be configured by the language
using the [context policy](http://www.graalvm.org/truffle/javadoc/com/oracle/truffle/api/TruffleLanguage.ContextPolicy.html).
* TruffleInstrument.Env.lookup(LanguagInfo, Class) now requires to be entered in a context for the current thread.
* Removed deprecated FindContextNode (deprecated since 0.25).
* All languages now need to have a public zero argument constructor. Using a static singleton field is no longer supported.
* Renamed and changed the return value of the method for TruffleLanguage.initializeMultiContext to TruffleLanguage.initializeMultipleContexts. The original method remains but is now deprecated.
* Added [SourceSectionFilter#includes](http://www.graalvm.org/truffle/javadoc/com/oracle/truffle/api/instrumentation/SourceSectionFilter.html#includes-com.oracle.truffle.api.nodes.Node-)
* Deprecating `FrameSlot#getKind` and `FrameSlot#setKind` in favor of `FrameDescriptor#getFrameSlotKind` and `FrameDescriptor#setFrameSlotKind`.
* The `FrameDescriptor` is now thread-safe from the moment it is first passed to a RootNode constructor.
  * The list returned by [FrameDescriptor#getSlots](http://www.graalvm.org/truffle/javadoc/com/oracle/truffle/api/frame/FrameDescriptor.html#getSlots--) no longer reflects future changes in the FrameDescriptor. This is an incompatible change.
  * The set returned by [FrameDescriptor#getIdentifiers](http://www.graalvm.org/truffle/javadoc/com/oracle/truffle/api/frame/FrameDescriptor.html#getIdentifiers--) no longer reflects future changes in the FrameDescriptor. This is an incompatible change.
* Added [LanguageInfo#isInteractive](http://www.graalvm.org/truffle/javadoc/com/oracle/truffle/api/nodes/LanguageInfo.html#isInteractive--)
* Added [DebugStackFrame#getLanguage](http://www.graalvm.org/truffle/javadoc/com/oracle/truffle/api/debug/DebugStackFrame.html#getLanguage--)

## Version 1.0.0 RC3

* Removed deprecated ResultVerifier.getDefaultResultVerfier.
* Deprecated `com.oracle.truffle.api.frame.FrameDescriptor.shallowCopy` and `com.oracle.truffle.api.frame.FrameSlot.getFrameDescriptor`
* Added [DebugValue#set](http://www.graalvm.org/truffle/javadoc/com/oracle/truffle/api/debug/DebugValue.html#set-java.lang.Object-) to set primitive values to a debug value.
* Added support for [logging](http://www.graalvm.org/truffle/javadoc/com/oracle/truffle/api/TruffleLogger.html) in Truffle languages and instruments.

## Version 1.0.0 RC2

* Added notification when [multiple language contexts](http://www.graalvm.org/truffle/javadoc/com/oracle/truffle/api/TruffleLanguage.html#initializeMultiContext--) were created for a language instance. Allows languages to invalidate assumptions only valid with a single context. Returning true also allows to enable caching of ASTs per language and not only per context.
* Added [asBoxedGuestValue](http://www.graalvm.org/truffle/javadoc/com/oracle/truffle/api/TruffleLanguage.Env.html#asBoxedGuestValue-java.lang.Object-) method that allows to expose host members for primitive interop values.
* Added default value `"inherit"` to [TruffleLanguage.Registration#version](http://www.graalvm.org/truffle/javadoc/com/oracle/truffle/api/TruffleLanguage.Registration.html#version--) which makes the language to inherit version from [Engine#getVersion](http://www.graalvm.org/truffle/javadoc/org/graalvm/polyglot/Engine.html#getVersion--).
* Changed default value of [TruffleInstrument.Registration#version](http://www.graalvm.org/truffle/javadoc/com/oracle/truffle/api/TruffleInstrument.Registration.html#version--) from `""` to `"inherit"` which makes the instrument to inherit version from [Engine#getVersion](http://www.graalvm.org/truffle/javadoc/org/graalvm/polyglot/Engine.html#getVersion--). An instrument previously not specifying any version will newly get version from Engine.
* Added new annotation @IncomingConverter and @OutgoingConverter to declare methods for [generated wrappers](http://www.graalvm.org/truffle/javadoc/com/oracle/truffle/api/instrumentation/GenerateWrapper.html) that allow to convert values when they are exposed to or introduced by the instrumentation framework.
* The documentation of [FrameDescriptor#getSize](http://www.graalvm.org/truffle/javadoc/com/oracle/truffle/api/frame/FrameDescriptor.html#getSize--) clarifies that it returns the size of an array which is needed for storing all the slots in it using their `FrameSlot#getIndex()` as a position in the array. (The number may be bigger than the number of slots, if some slots are removed.)
* Added an `InstrumentExceptionsAreThrown` engine option to propagate exceptions thrown by instruments.
* Added [Instrumenter.visitLoadedSourceSections](http://www.graalvm.org/truffle/javadoc/com/oracle/truffle/api/instrumentation/Instrumenter.html#visitLoadedSourceSections-com.oracle.truffle.api.instrumentation.SourceSectionFilter-com.oracle.truffle.api.instrumentation.LoadSourceSectionListener-) to be notified about loaded source sections that corresponds to a filter.
* Added [DebugValue#canExecute](http://www.graalvm.org/truffle/javadoc/com/oracle/truffle/api/debug/DebugValue.html#canExecute--) to distinguish executable values and [DebugValue#getProperty](http://www.graalvm.org/truffle/javadoc/com/oracle/truffle/api/debug/DebugValue.html#getProperty-java.lang.String-) to get a property value by its name.
* Removed deprecated `TruffleLanguage.Env.lookupSymbol` method.
* All Truffle source objects are now automatically weakly internalized when created using the source builder. The source builder will now return the same instance for every source where it was previously just equal.
* Added `Source.Builder.cached(boolean)` and `Source.isCached()` to configure caching behavior by source.
* Removed deprecated `Source.getCode()` and `SourceSection.getCode`.

## Version 1.0.0 RC1

* As announced in 0.27 all classes in package com.oracle.truffle.api.vm are now deprecated.
	* Deprecated all classes in com.oracle.truffle.api.vm. Replacements can be found in the org.graalvm.polyglot package.
	* Deprecated all classes in com.oracle.truffle.api.interop.java. Replacements for embedders can be found in org.graalvm.polyglot. Replacements for language implementations can be found in TruffleLanguage.Env. See deprecated documentation on the individual methods for details.
	* Deprecated TruffleTCK. Use the [new TCK](https://github.com/oracle/graal/blob/master/truffle/docs/TCK.md) instead.
	* Deprecated Debugger#find(PolyglotEngine)
	* Added Debugger#find(TruffleInstrument.Env) and Debugger#find(Engine)
* Added [FileSystem](http://www.graalvm.org/truffle/javadoc/org/graalvm/polyglot/io/FileSystem.html) SPI to allow embedder to virtualize TruffleLanguage Input/Output operations.
* Added [EventContext.lookupExecutionEventNodes](http://www.graalvm.org/truffle/javadoc/com/oracle/truffle/api/instrumentation/EventContext.html#lookupExecutionEventNodes-java.util.Collection-) to lookup all execution event nodes created by the bindings at the source location.
* Added `TruffleLanguage#getLanguageHome` to return the language directory in the GraalVM distribution or the location of the language Jar file.
* Added [TryBlockTag](http://www.graalvm.org/truffle/javadoc/com/oracle/truffle/api/instrumentation/StandardTags.TryBlockTag.html) as a new standard tag to mark program locations to be considered as try blocks, that are followed by a catch.
* Added [DebugException](http://www.graalvm.org/truffle/javadoc/com/oracle/truffle/api/debug/DebugException.html), debugger methods that execute guest language code throws that exception and it's possible to [create exception breakpoints](http://www.graalvm.org/truffle/javadoc/com/oracle/truffle/api/debug/Breakpoint.html#newExceptionBuilder-boolean-boolean-) that suspend when guest language exception occurs.
* Added [DebugStackTraceElement](http://www.graalvm.org/truffle/javadoc/com/oracle/truffle/api/debug/DebugStackTraceElement.html) as a representation of exception stack trace.
* Added [Breakpoint.Kind](http://www.graalvm.org/truffle/javadoc/com/oracle/truffle/api/debug/Breakpoint.Kind.html) to distinguish different breakpoint kinds.
* Added [ResultVerifier.getDefaultResultVerifier](http://www.graalvm.org/truffle/javadoc/org/graalvm/polyglot/tck/ResultVerifier.html#getDefaultResultVerifier--).
* Added [addToHostClassPath](http://www.graalvm.org/truffle/javadoc/com/oracle/truffle/api/TruffleLanguage.Env.html#addToHostClassPath-com.oracle.truffle.api.TruffleFile-) method that can be used to allow guest language users to add to the host class path.
* Added new permission TruffleLanguage.Env#isNativeAccessAllowed to control access to the Truffle NFI.
* Changed default permissions in language launchers to full access. The embedding API still defaults to restricted access.
* Added [TruffleInstrument.onFinalize](http://www.graalvm.org/truffle/javadoc/com/oracle/truffle/api/instrumentation/TruffleInstrument.html#onFinalize-com.oracle.truffle.api.instrumentation.TruffleInstrument.Env-) that can be overridden to be notified about closing of Engine, while still having access to other instruments.
* Deprecated `TraceASTJSON` option and related APIs.

## Version 0.33

* This release contains major changes to the instrumentation framework.
	* Deprecated @[Instrumentable](http://www.graalvm.org/truffle/javadoc/com/oracle/truffle/api/instrumentation/Instrumentable.html) and replaced it with [InstrumentableNode](http://www.graalvm.org/truffle/javadoc/com/oracle/truffle/api/instrumentation/InstrumentableNode.html). Please see [InstrumentableNode](http://www.graalvm.org/truffle/javadoc/com/oracle/truffle/api/instrumentation/InstrumentableNode.html) on how to specify instrumentable nodes in 0.32.
	* Added @[GenerateWrapper](http://www.graalvm.org/truffle/javadoc/com/oracle/truffle/api/instrumentation/GenerateWrapper.html) for automatic wrapper generation.
	* Added a [standard expression tag](http://www.graalvm.org/truffle/javadoc/com/oracle/truffle/api/instrumentation/StandardTags.ExpressionTag.html), that allows languages to expose expressions for tools to use.
	* Added the ability to listen to [input values](http://www.graalvm.org/truffle/javadoc/com/oracle/truffle/api/instrumentation/ExecutionEventNode.html#onInputValue-com.oracle.truffle.api.frame.VirtualFrame-com.oracle.truffle.api.instrumentation.EventContext-int-java.lang.Object-) of instrumentable child nodes by specifying [input filters](http://www.graalvm.org/truffle/javadoc/com/oracle/truffle/api/instrumentation/Instrumenter.html#attachExecutionEventFactory-com.oracle.truffle.api.instrumentation.SourceSectionFilter-com.oracle.truffle.api.instrumentation.SourceSectionFilter-T-).
	* Added the the ability to [save](http://www.graalvm.org/truffle/javadoc/com/oracle/truffle/api/instrumentation/ExecutionEventNode.html#saveInputValue-com.oracle.truffle.api.frame.VirtualFrame-int-java.lang.Object-) and [load](http://www.graalvm.org/truffle/javadoc/com/oracle/truffle/api/instrumentation/ExecutionEventNode.html#getSavedInputValues-com.oracle.truffle.api.frame.VirtualFrame-) instrumentable child input values in ExecutionEventNode subclasses.
	* Renamed Instrumenter#attachListener/Factory to Instrumenter#attachExecutionEventListener/Factory. (jackpot rule available)
	* Automatic instrumentation [wrapper generation](http://www.graalvm.org/truffle/javadoc/com/oracle/truffle/api/instrumentation/GenerateWrpper.html) now delegates non execute abstract methods to the delegate node.
	* Added a [Tag](http://www.graalvm.org/truffle/javadoc/com/oracle/truffle/api/instrumentation/Tag.html) base class now required to be used by all tags.
	* Added [tag identifiers](http://www.graalvm.org/truffle/javadoc/com/oracle/truffle/api/instrumentation/Tag.Identifier.html) to allow the [lookup](http://www.graalvm.org/truffle/javadoc/com/oracle/truffle/api/instrumentation/Tag.html#findProvidedTag-com.oracle.truffle.api.nodes.LanguageInfo-java.lang.String-) of language specific tags in tools without compile time dependency to the languguage.
	* Added assertions to verify that instrumentable nodes that are annotated with a standard tag return a source section if their root node returns a source section.
	* Added assertions to verify that execution events always return interop values.
	* Added the ability for instrumentable nodes to a expose a [node object](http://www.graalvm.org/truffle/javadoc/com/oracle/truffle/api//instrumentation/InstrumentableNode.html#getNodeObject--). This object is intended to contain language specific properties of the node.
* Added expression-stepping into debugger APIs. To support debugging of both statements and expressions, following changes were made:
	* Added [SourceElement](http://www.graalvm.org/truffle/javadoc/com/oracle/truffle/api/debug/SourceElement.html) enum to provide a list of source syntax elements known to the debugger.
	* Added [StepConfig](http://www.graalvm.org/truffle/javadoc/com/oracle/truffle/api/debug/StepConfig.html) class to represent a debugger step configuration.
	* Added [Debugger.startSession()](http://www.graalvm.org/truffle/javadoc/com/oracle/truffle/api/debug/Debugger.html#startSession-com.oracle.truffle.api.debug.SuspendedCallback-com.oracle.truffle.api.debug.SourceElement...-) accepting a list of source elments to enable stepping on them.
	* Added [Breakpoint.Builder.sourceElements](http://www.graalvm.org/truffle/javadoc/com/oracle/truffle/api/debug/Breakpoint.Builder.html#sourceElements-com.oracle.truffle.api.debug.SourceElement...-) to specify which source elements will the breakpoint adhere to.
	* Added [SuspendedEvent.getInputValues](http://www.graalvm.org/truffle/javadoc/com/oracle/truffle/api/debug/SuspendedEvent.html#getInputValues--) to get possible input values of the current source element.
	* Removed deprecated methods on [SuspendedEvent](http://www.graalvm.org/truffle/javadoc/com/oracle/truffle/api/debug/SuspendedEvent.html).
* Added column filters on [SourceSectionFilter.Builder](http://www.graalvm.org/truffle/javadoc/com/oracle/truffle/api/instrumentation/SourceSectionFilter.Builder.html) and [Breakpoint.Builder](http://www.graalvm.org/truffle/javadoc/com/oracle/truffle/api/debug/Breakpoint.Builder.html).
* Added [Instrumenter.attachExecuteSourceListener](http://www.graalvm.org/truffle/javadoc/com/oracle/truffle/api/instrumentation/Instrumenter.html#attachExecuteSourceListener-com.oracle.truffle.api.instrumentation.SourceFilter-T-boolean-) to be able to [listen](http://www.graalvm.org/truffle/javadoc/com/oracle/truffle/api/instrumentation/ExecuteSourceListener.html) on [source execution events](http://www.graalvm.org/truffle/javadoc/javadoc/com/oracle/truffle/api/instrumentation/ExecuteSourceEvent.html).
* Added [InstrumentableNode.findNearestNodeAt](http://www.graalvm.org/truffle/javadoc/com/oracle/truffle/api/instrumentation/InstrumentableNode.html#findNearestNodeAt-int-java.util.Set-) to be able to find the nearest tagged node to the given source character index. This is used to auto-correct breakpoint locations.
* Added [Breakpoint.ResolveListener](http://www.graalvm.org/truffle/javadoc/com/oracle/truffle/api/debug/Breakpoint.ResolveListener.html) to listen on breakpoint location resolution. Breakpoints are now resolved after the source is to be executed for the first time and breakpoint location is adjusted to match the nearest instrumentable node.
* Added new DSL annotation @[Executed](http://www.graalvm.org/truffle/javadoc/com/oracle/truffle/api/dsl/Executed.html) that allows to manually specify executed node fields.
* The Truffle Node traversal order was slightly changed to always respect field declaration order (super class before sub class).
* The [Assumption](http://www.graalvm.org/truffle/javadoc/com/oracle/truffle/api/Assumption.html) interface has an additional override for the `invalidate` method to provide a message for debugging purposes.
* Deprecated `KeyInfo.Builder`. Use bitwise constants in the KeyInfo class instead. Introduced new flag KeyInfo.INSERTABLE to indicate that a key can be inserted at a particular location, but it does not yet exist.
* Deprecated `TruffleLanguage#getLanguageGlobal`, implement [top scopes](http://www.graalvm.org/truffle/javadoc/com/oracle/truffle/api/instrumentation/TruffleInstrument.Env.html#findTopScopes-java.lang.String-) instead.
* Deprecated `TruffleLanguage#findExportedSymbol`, use the [polyglot bindings](http://www.graalvm.org/truffle/javadoc/com/oracle/truffle/api/TruffleLanguage.Env.html#getPolyglotBindings--) TruffleLanguage.Env for exporting symbols into the polyglot scope explicitely. The polyglot scope no longer supports implicit exports, they should be exposed using [top scopes](http://www.graalvm.org/truffle/javadoc/com/oracle/truffle/api/instrumentation/TruffleInstrument.Env.html#findTopScopes-java.lang.String-) instead.
* Remove deprecated `TruffleInstrument#describeOptions` and TruffleLanguage#describeOptions
* Remove deprecated `TruffleLanguage.Env#lookupSymbol` without replacement.
* Remove deprecated `TruffleLanguage.Env#importSymbols`, use the polyglot bindings instead.
* Removed deprecated APIs and public debug classes in truffle.api.object and truffle.object packages, respectively.
* Removed internal truffle.object package from javadoc.
* Added the compiler directive [castExact](http://www.graalvm.org/truffle/javadoc/com/oracle/truffle/api/CompilerDirectives.html#castExact-java.lang.Object-java.lang.Class-).
* Added skipped exception types: `IndexOutOfBoundsException`, `BufferOverflowException`, and `BufferUnderflowException`.
* Introduced support for the experimental automated monomorphization feature:
    * The [Node.reportPolymorphicSpecialize](http://www.graalvm.org/truffle/javadoc/com/oracle/truffle/api/nodes/Node.html#reportPolymorphicSpecialize) method which notifies the runtime that a node has specialized to a more polymorphic state.
    * The [ReportPolymorphism](http://www.graalvm.org/truffle/javadoc/com/oracle/truffle/api/dsl/ReportPolymorphism.html) and [ReportPolymorphism.Exclude](http://www.graalvm.org/truffle/javadoc/com/oracle/truffle/api/dsl/ReportPolymorphism.Exclude.html) annotations which the DSL uses to generate (or not generate) calls to [Node.reportPolymorphicSpecialize](http://www.graalvm.org/truffle/javadoc/com/oracle/truffle/api/nodes/Node.html#reportPolymorphicSpecialize--).
* Added `TruffleException.getSourceLocation()` for syntax errors which don't have a `Node`.
* Changed member lookup on `Class` host objects (as obtained by e.g. `obj.getClass()`) to expose `Class` instance members, while `TruffleLanguage.Env.lookupHostSymbol(String)` returns a companion object providing the static members of the class and serving as a constructor.



## Version 0.32

* Added [SuspendAnchor](http://www.graalvm.org/truffle/javadoc/com/oracle/truffle/api/debug/SuspendAnchor.html) enum class that describes where, within a guest language source section, the suspend position is and [Breakpoint.Builder.suspendAnchor()](http://www.graalvm.org/truffle/javadoc/com/oracle/truffle/api/debug/Breakpoint.Builder.html#suspendAnchor-com.oracle.truffle.api.debug.SuspendAnchor-) to be able to break before or after the source section.
* Deprecated `SuspendedEvent.isHaltedBefore()`, [SuspendedEvent.getSuspendAnchor()](http://www.graalvm.org/truffle/javadoc/com/oracle/truffle/api/debug/SuspendedEvent.html#getSuspendAnchor--) is to be used instead.
* Added new interop message [REMOVE](http://www.graalvm.org/truffle/javadoc/com/oracle/truffle/api/interop/Message.html#REMOVE) with the appropriate foreign access methods [ForeignAccess.sendRemove](http://www.graalvm.org/truffle/javadoc/com/oracle/truffle/api/interop/ForeignAccess.html#sendRemove-com.oracle.truffle.api.nodes.Node-com.oracle.truffle.api.interop.TruffleObject-java.lang.Object-) and [KeyInfo.isRemovable flag](http://www.graalvm.org/truffle/javadoc/com/oracle/truffle/api/interop/KeyInfo.html#isRemovable-int-).
* Added [SourceFilter](http://www.graalvm.org/truffle/javadoc/com/oracle/truffle/api/instrumentation/SourceFilter.html) for source-only based filtering in instrumentation.
* Changed semantics of [UnexpectedResultException](http://www.graalvm.org/truffle/javadoc/com/oracle/truffle/api/nodes/UnexpectedResultException.html) when used in [Specialization#rewriteOn](http://www.graalvm.org/truffle/javadoc/com/oracle/truffle/api/dsl/Specialization.html#rewriteOn--) to indicate that a result is already available and no other specialization methods need to be invoked in Truffle DSL.

## Version 0.31

* Removed deprecated `com.oracle.truffle.api.source.LineLocation` class.
* Added `RootNode#isCaptureFramesForTrace()` to allow subclasses to configure capturing of frames in `TruffleException` instances and `TruffleStackTraceElement#getFrame()` to access the captured frames.
* [MaterializedFrame](http://www.graalvm.org/truffle/javadoc/com/oracle/truffle/api/frame/MaterializedFrame.html) changed to extend [VirtualFrame](http://www.graalvm.org/truffle/javadoc/com/oracle/truffle/api/frame/VirtualFrame.html), to be able to call methods taking `VirtualFrame` from behind Truffle boundary.
* Added [ExecutableNode](http://www.graalvm.org/truffle/javadoc/com/oracle/truffle/api/nodes/ExecutableNode.html), [TruffleLanguage.parse(InlineParsingRequest)](http://www.graalvm.org/truffle/javadoc/com/oracle/truffle/api/TruffleLanguage.html#parse-com.oracle.truffle.api.TruffleLanguage.InlineParsingRequest-) and [TruffleInstrument.Env.parseInline](http://www.graalvm.org/truffle/javadoc/com/oracle/truffle/api/instrumentation/TruffleInstrument.Env.html#parseInline-com.oracle.truffle.api.source.Source-com.oracle.truffle.api.nodes.Node-com.oracle.truffle.api.frame.MaterializedFrame-) to parse an inline code snippet at the provided location and produce an AST fragment that can be executed using frames valid at the provided location. `ParsingRequest.getLocation()` and `ParsingRequest.getFrame()` methods were deprecated in favor of `InlineParsingRequest`, `EventContext.parseInContext()` was deprecated in favor of `TruffleInstrument.Env.parseInline()`.
* [RootNode](http://www.graalvm.org/truffle/javadoc/com/oracle/truffle/api/nodes/RootNode.html) now extends [ExecutableNode](http://www.graalvm.org/truffle/javadoc/com/oracle/truffle/api/nodes/ExecutableNode.html).
* Removed deprecated methods `TruffleLanguage.parse(Source, Node, String...)` and `TruffleLanguage.evalInContext(Source, Node, MaterializedFrame)` and constructor `RootNode(Class, SourceSection, FrameDescriptor)`.
* Java Interop now wraps exceptions thrown by Java method invocations in host exceptions.
* Added [JavaInterop.isHostException](http://www.graalvm.org/truffle/javadoc/com/oracle/truffle/api/interop/java/JavaInterop.html#isHostException-java.lang.Throwable-) and [JavaInterop.asHostException](http://www.graalvm.org/truffle/javadoc/com/oracle/truffle/api/interop/java/JavaInterop.html#asHostException-java.lang.Throwable-) to identify and unwrap host exceptions, respectively.
* Added support for `TruffleLanguage` context pre-initialization in the native image. To support context pre-initialization a language has to implement the [patchContext](http://www.graalvm.org/truffle/javadoc/com/oracle/truffle/api/TruffleLanguage#patchContext-C-com.oracle.truffle.api.TruffleLanguage.Env-) method.
* The profiler infrastructure (`CPUSampler`, `CPUTracer` and `MemoryTracer`) moved to a new tools suite.
* Added [LanguageInfo.isInternal](http://www.graalvm.org/truffle/javadoc/com/oracle/truffle/api/nodes/LanguageInfo.html#isInternal--)
* Removed special Java interop support for `java.util.Map`.
* Added a mechanism to unwind execution nodes in instrumentation by [EventContext.createUnwind](http://www.graalvm.org/truffle/javadoc/com/oracle/truffle/api/instrumentation/EventContext.html#createUnwind-java.lang.Object-), [ExecutionEventListener.onUnwind](http://www.graalvm.org/truffle/javadoc/com/oracle/truffle/api/instrumentation/ExecutionEventListener.html#onUnwind-com.oracle.truffle.api.instrumentation.EventContext-com.oracle.truffle.api.frame.VirtualFrame-java.lang.Object-), [ExecutionEventNode.onUnwind](http://www.graalvm.org/truffle/javadoc/com/oracle/truffle/api/instrumentation/ExecutionEventNode.html#onUnwind-com.oracle.truffle.api.frame.VirtualFrame-java.lang.Object-) and [ProbeNode.onReturnExceptionalOrUnwind](http://www.graalvm.org/truffle/javadoc/com/oracle/truffle/api/instrumentation/ProbeNode.html#onReturnExceptionalOrUnwind-com.oracle.truffle.api.frame.VirtualFrame-java.lang.Throwable-boolean-). [ProbeNode.UNWIND_ACTION_REENTER](http://www.graalvm.org/truffle/javadoc/com/oracle/truffle/api/instrumentation/ProbeNode.html#UNWIND_ACTION_REENTER) constant added.
* Deprecated `ProbeNode.onReturnExceptional()` in favor of `ProbeNode.onReturnExceptionalOrUnwind()`.
* The wrapper node specification has changed, see [ProbeNode](http://www.graalvm.org/truffle/javadoc/com/oracle/truffle/api/instrumentation/ProbeNode.html). If the annotation processor is used (`@Instrumentable` annotation) then just a recompile is required. Manually written wrappers need to be updated.
* Added [SuspendedEvent.prepareUnwindFrame](http://www.graalvm.org/truffle/javadoc/com/oracle/truffle/api/debug/SuspendedEvent.html#prepareUnwindFrame-com.oracle.truffle.api.debug.DebugStackFrame-) to unwind frame(s) during debugging.
* Added [DebuggerTester](http://www.graalvm.org/truffle/javadoc/com/oracle/truffle/api/debug/DebuggerTester.html#DebuggerTester-org.graalvm.polyglot.Context.Builder-) constructor that takes `Context.Builder`.
* Removed deprecated [DebuggerTester](http://www.graalvm.org/truffle/javadoc/com/oracle/truffle/api/debug/DebuggerTester.html) constructor that takes the legacy `PolyglotEngine.Builder`.
* Removed deprecated methods in `JavaInterop`: `isNull`, `isArray`, `isBoxed`, `unbox`, `getKeyInfo`.
* Disallowed `null` as `FrameSlot` identifier.
* Removed deprecated `FrameSlot` constructor and `FrameDescriptor.create` methods.
* Changed the behavior of exception handling (TruffleException) to capture stack frames lazily

## Version 0.30

* Truffle languages are being [finalized](http://www.graalvm.org/truffle/javadoc/com/oracle/truffle/api/TruffleLanguage##finalizeContext-C-) before disposal. This allows languages to run code with all languages still in a valid state. It is no longer allowed to access other languages during language disposal.
* Truffle languages can now declare dependent languages. This allows to take influence on the disposal order.
* All classes of the [com.oracle.truffle.api.metadata](http://www.graalvm.org/truffle/javadoc/com/oracle/truffle/api/metadata/package-summary.html) package were deprecated. As a replacement use [Scope](http://www.graalvm.org/truffle/javadoc/com/oracle/truffle/api/Scope.html), [TruffleLanguage.findLocalScopes](http://www.graalvm.org/truffle/javadoc/com/oracle/truffle/api/TruffleLanguage.html#findLocalScopes-C-com.oracle.truffle.api.nodes.Node-com.oracle.truffle.api.frame.Frame-) and [TruffleInstrument.Env.findLocalScopes](http://www.graalvm.org/truffle/javadoc/com/oracle/truffle/api/instrumentation/TruffleInstrument.Env.html#findLocalScopes-com.oracle.truffle.api.nodes.Node-com.oracle.truffle.api.frame.Frame-) instead.
* Added the ability to access [top scopes](http://www.graalvm.org/truffle/javadoc/com/oracle/truffle/api/instrumentation/TruffleInstrument.Env.html#findTopScopes-java.lang.String-) of languages and [exported symbols](http://www.graalvm.org/truffle/javadoc/com/oracle/truffle/api/instrumentation/TruffleInstrument.Env.html#getExportedSymbols--) of the polyglot scope using the instrumentation API.
* Added the ability to access [top scopes](http://www.graalvm.org/truffle/javadoc/com/oracle/truffle/api/debug/DebuggerSession.html#getTopScope-java.lang.String-) and [exported symbols](http://www.graalvm.org/truffle/javadoc/com/oracle/truffle/api/debug/DebuggerSession.html#getExportedSymbols--) using the debugger API.
* Added the [and](graal/truffle/javadoc/com/oracle/truffle/api/instrumentation/SourceSectionFilter.Builder.html#and-com.oracle.truffle.api.instrumentation.SourceSectionFilter-) method to the [SourceSectionFilter Builder](http://www.graalvm.org/truffle/javadoc/com/oracle/truffle/api/instrumentation/SourceSectionFilter.Builder.html) which allows composing filters.
* Added the new profiler infrastructure, including the [CPU sampler](http://www.graalvm.org/truffle/javadoc/com/oracle/truffle/tools/profiler/CPUSampler.html), [CPU tracer](http://www.graalvm.org/truffle/javadoc/com/oracle/truffle/tools/profiler/CPUTracer.html) and an experimental [Memory tracer](http://www.graalvm.org/truffle/javadoc/com/oracle/truffle/tools/profiler/MemoryTracer.html).
* Added a new [TCK SPI](https://github.com/graalvm/graal/blob/master/truffle/docs/TCK.md) based on the org.graalvm.polyglot API to test a language inter-operability. To test the language inter-operability implement the [LanguageProvider](http://www.graalvm.org/truffle/javadoc/org/graalvm/polyglot/tck/LanguageProvider.html).
* Removed all deprecated API in com.oracle.truffle.api.dsl.
* New interop messages [HAS_KEYS](http://www.graalvm.org/truffle/javadoc/com/oracle/truffle/api/interop/Message.html#HAS_KEYS) and [IS_INSTANTIABLE](http://www.graalvm.org/truffle/javadoc/com/oracle/truffle/api/interop/Message.html#IS_INSTANTIABLE) added, with the appropriate foreign access methods [ForeignAccess.sendHasKeys](http://www.graalvm.org/truffle/javadoc/com/oracle/truffle/api/interop/ForeignAccess.html#sendHasKeys-com.oracle.truffle.api.nodes.Node-com.oracle.truffle.api.interop.TruffleObject-) and [ForeignAccess.sendIsInstantiable](http://www.graalvm.org/truffle/javadoc/com/oracle/truffle/api/interop/ForeignAccess.html#sendIsInstantiable-com.oracle.truffle.api.nodes.Node-com.oracle.truffle.api.interop.TruffleObject-).
* New interop foreign access factory [ForeignAccess.StandardFactory](http://www.graalvm.org/truffle/javadoc/com/oracle/truffle/api/interop/ForeignAccess.StandardFactory.html) replaces the version-specific factories, the deprecated ForeignAccess.Factory10 and ForeignAccess.Factory18 were removed, ForeignAccess.Factory26 was deprecated.
* [@MessageResolution](http://www.graalvm.org/truffle/javadoc/com/oracle/truffle/api/interop/MessageResolution.html) automatically applies default value to boolean HAS/IS messages depending on presence of message handlers of corresponding messages.
* Added instrumentation API for listening on contexts and threads changes: [Instrumenter.attachContextsListener](http://www.graalvm.org/truffle/javadoc/com/oracle/truffle/api/instrumentation/Instrumenter.html#attachContextsListener-T-boolean-), [ContextsListener](http://www.graalvm.org/truffle/javadoc/com/oracle/truffle/api/instrumentation/ContextsListener.html), [Instrumenter.attachThreadsListener](http://www.graalvm.org/truffle/javadoc/com/oracle/truffle/api/instrumentation/Instrumenter.html#attachThreadsListener-T-boolean-) and [ThreadsListener](http://www.graalvm.org/truffle/javadoc/com/oracle/truffle/api/instrumentation/ThreadsListener.html).
* Added debugger representation of a context [DebugContext](http://www.graalvm.org/truffle/javadoc/com/oracle/truffle/api/debug/DebugContext.html) and API for listening on contexts and threads changes: [DebuggerSession.setContextsListener](http://www.graalvm.org/truffle/javadoc/com/oracle/truffle/api/debug/DebuggerSession.html#setContextsListener-com.oracle.truffle.api.debug.DebugContextsListener-boolean-), [DebugContextsListener](http://www.graalvm.org/truffle/javadoc/com/oracle/truffle/api/debug/DebugContextsListener.html), [DebuggerSession.setThreadsListener](http://www.graalvm.org/truffle/javadoc/com/oracle/truffle/api/debug/DebuggerSession.html#setThreadsListener-com.oracle.truffle.api.debug.DebugThreadsListener-boolean-) and [DebugThreadsListener](http://www.graalvm.org/truffle/javadoc/com/oracle/truffle/api/debug/DebugThreadsListener.html).
* Added [TruffleContext.getParent](http://www.graalvm.org/truffle/javadoc/com/oracle/truffle/api/TruffleContext.html#getParent--) to provide the hierarchy of inner contexts.
* Added [TruffleLanguage.Env.getContext](http://www.graalvm.org/truffle/javadoc/com/oracle/truffle/api/TruffleLanguage.Env.html#getContext--) for use by language implementations to obtain the environment's polyglot context.

## Version 0.29

* [SourceSectionFilter.Builder.includeInternal](http://www.graalvm.org/truffle/javadoc/com/oracle/truffle/api/instrumentation/SourceSectionFilter.Builder.html#includeInternal-boolean-) added to be able to exclude internal code from instrumentation.
* Debugger step filtering is extended with [include of internal code](http://www.graalvm.org/truffle/javadoc/com/oracle/truffle/api/debug/SuspensionFilter.Builder.html#includeInternal-boolean-) and [source filter](http://www.graalvm.org/truffle/javadoc/com/oracle/truffle/api/debug/SuspensionFilter.Builder.html#sourceIs-java.util.function.Predicate-). By default, debugger now does not step into internal code, unless a step filter that is set to include internal code is applied.
* [DebugScope.getSourceSection](http://www.graalvm.org/truffle/javadoc/com/oracle/truffle/api/debug/DebugScope.html#getSourceSection--) added to provide source section of a scope.

## Version 0.28
4-Oct-2017

* Truffle languages may support [access](http://www.graalvm.org/truffle/javadoc/com/oracle/truffle/api/TruffleLanguage.html#isThreadAccessAllowed-java.lang.Thread-boolean-) to contexts from multiple threads at the same time. By default the language supports only single-threaded access.
* Languages now need to use the language environment to [create](http://www.graalvm.org/truffle/javadoc/com/oracle/truffle/api/TruffleLanguage.Env.html#createThread-java.lang.Runnable-) new threads for a context. Creating Threads using the java.lang.Thread constructor is no longer allowed and will be blocked in the next release.
* Added `JavaInterop.isJavaObject(Object)` method overload.
* Deprecated helper methods in `JavaInterop`: `isNull`, `isArray`, `isBoxed`, `unbox`, `getKeyInfo`. [ForeignAccess](http://www.graalvm.org/truffle/javadoc/com/oracle/truffle/api/interop/ForeignAccess.html) already provides equivalent methods: `sendIsNull`, `sendIsArray`, `sendIsBoxed`, `sendUnbox`, `sendKeyInfo`, respectively.
* Deprecated all String based API in Source and SourceSection and replaced it with CharSequence based APIs. Automated migration with Jackpot rules is available (run `mx jackpot --apply`).
* Added [Source.Builder.language](http://www.graalvm.org/truffle/javadoc/com/oracle/truffle/api/source/Source.Builder.html#language-java.lang.String-) and [Source.getLanguage](http://www.graalvm.org/truffle/javadoc/com/oracle/truffle/api/source/Source.html#getLanguage--) to be able to set/get source langauge in addition to MIME type.
* Added the [inCompilationRoot](http://www.graalvm.org/truffle/javadoc/com/oracle/truffle/api/CompilerDirectives.html#inCompilationRoot--) compiler directive.
* Deprecated TruffleBoundary#throwsControlFlowException and introduced TruffleBoundary#transferToInterpreterOnException.

## Version 0.27
16-Aug-2017

* The Truffle API now depends on the Graal SDK jar to also be on the classpath.
* Added an implementation of org.graalvm.polyglot API in Truffle.
* API classes in com.oracle.truffe.api.vm package will soon be deprecated. Use the org.graalvm.polyglot API instead.
* Added [SourceSectionFilter.Builder](http://www.graalvm.org/truffle/javadoc/com/oracle/truffle/api/instrumentation/SourceSectionFilter.Builderhtml).`rootNameIs(Predicate<String>)` to filter for source sections based on the name of the RootNode.
* Added [AllocationReporter](http://www.graalvm.org/truffle/javadoc/com/oracle/truffle/api/instrumentation/AllocationReporter.html) as a service for guest languages to report allocation of guest language values.
* Added [Instrumenter.attachAllocationListener](http://www.graalvm.org/truffle/javadoc/com/oracle/truffle/api/instrumentation/Instrumenter.html#attachAllocationListener-com.oracle.truffle.api.instrumentation.AllocationEventFilter-T-), [AllocationEventFilter](http://www.graalvm.org/truffle/javadoc/com/oracle/truffle/api/instrumentation/AllocationEventFilter.html), [AllocationListener](http://www.graalvm.org/truffle/javadoc/com/oracle/truffle/api/instrumentation/AllocationListener.html) and [AllocationEvent](http://www.graalvm.org/truffle/javadoc/com/oracle/truffle/api/instrumentation/AllocationEvent.html) for profilers to be able to track creation and size of guest language values.
* Added [RootNode.getCurrentContext](http://www.graalvm.org/truffle/javadoc/com/oracle/truffle/api/nodes/RootNode.html), [TruffleLanguage.getCurrentLanguage(Class)](http://www.graalvm.org/truffle/javadoc/com/oracle/truffle/api/TruffleLanguage.html), [TruffleLanguage.getCurrentContext(Class)](http://www.graalvm.org/truffle/javadoc/com/oracle/truffle/api/TruffleLanguage.html) to allow static lookups of the language and context.
* Added an id property to [TruffleLanguage.Registration](http://www.graalvm.org/truffle/javadoc/com/oracle/truffle/api/TruffleLanguage.Registration#id) to specify a unique identifier for each language. If not specified getName().toLowerCase() will be used. The registration id will be mandatory in future releases.
* Added an internal property to [TruffleLanguage.Registration](http://www.graalvm.org/truffle/javadoc/com/oracle/truffle/api/TruffleLanguage.Registration#internal) to specify whether a language is intended for internal use only. For example the Truffle Native Function Interface is a language that should be used from other languages only.
* Added an internal property to [TruffleInstrument.Registration](http://www.graalvm.org/truffle/javadoc/com/oracle/truffle/api/instrumentation/TruffleInstrument.Registration#internal) to specify whether a internal is intended for internal use by other instruments or languages only.
* Added the ability to describe options for languages and instruments using [TruffleLanguage.getOptionDescriptors()](http://www.graalvm.org/truffle/javadoc/com/oracle/truffle/api/TruffleLanguage.html) and [TruffleInstrument.getOptionDescriptors](http://www.graalvm.org/truffle/javadoc/com/oracle/truffle/api/instrumentation/TruffleInstrument.html). User provided options are available to the language using TruffleLanguage.Env.getOptions() and TruffleInstrument.Env.getOptions().
* Added JavaInterop.isJavaObject(TruffleObject) and JavaInterop.asJavaObject(TruffleObject) to check and convert back to host language object from a TruffleObject.
* Added [TruffleException](http://www.graalvm.org/truffle/javadoc/com/oracle/truffle/api/TruffleException.html) to allow languages to throw standardized error information.
* [Guest language stack traces](http://www.graalvm.org/truffle/javadoc/com/oracle/truffle/api/TruffleStackTraceElement.html) are now collected automatically for each exception thrown and passed through a CallTarget.
* Added RootNode.isInternal to indicate if a RootNode is considered internal and should not be shown to the guest language programmer.
* Added TruffleLanguage.lookupSymbol to be implemented by languages to support language agnostic lookups in the top-most scope.
* Added TruffleLanguage.Env.getApplicationArguments() to access application arguments specified by the user.
* Added [@Option](http://www.graalvm.org/truffle/javadoc/com/oracle/truffle/api/Option.html) annotation to allow simple declaration of options in TruffleLanguage or TruffleInstrument subclasses.
* Added [TruffleLanguage.RunWithPolyglotRule](http://www.graalvm.org/truffle/javadoc/com/oracle/truffle/tck/TruffleRunner.RunWithPolyglotRule.html) JUnit rule to allow running unit tests in the context of a polyglot engine.
* Added implementationName property to [TruffleLanguage.Registration](http://www.graalvm.org/truffle/javadoc/com/oracle/truffle/api/TruffleLanguage.Registration#implementationName) to specify a human readable name of the language implementation name.
* Added TruffleLanguage.Env.lookupSymbol(String) to be used by other languages to support language lookups in their top-most scope.
* Added TruffleLanguage.Env.lookupHostSymbol(String) to be used by other languages to support language lookups from the host language.
* Added TruffleLanguage.Env.isHostLookupAllowed() to find out whether host lookup is generally allowed.
* Added Node#notifyInserted(Node) to notify the instrumentation framework about changes in the AST after the first execution.
* Added TruffleLanguage.Env.newContextBuilder() that allows guest languages to create inner language contexts/environments by returning TruffleContext instances.
* Added a concept of breakpoints shared accross sessions, associated with Debugger instance: [Debugger.install](http://www.graalvm.org/truffle/javadoc/com/oracle/truffle/api/debug/Debugger.html#install-com.oracle.truffle.api.debug.Breakpoint-), [Debugger.getBreakpoints](http://www.graalvm.org/truffle/javadoc/com/oracle/truffle/api/debug/Debugger.html#getBreakpoints--) and a possibility to listen on breakpoints changes: [Debugger.PROPERTY_BREAKPOINTS](http://www.graalvm.org/truffle/javadoc/com/oracle/truffle/api/debug/Debugger.html#PROPERTY_BREAKPOINTS), [Debugger.addPropertyChangeListener](http://www.graalvm.org/truffle/javadoc/com/oracle/truffle/api/debug/Debugger.html#addPropertyChangeListener-java.beans.PropertyChangeListener-) and [Debugger.removePropertyChangeListener](http://www.graalvm.org/truffle/javadoc/com/oracle/truffle/api/debug/Debugger.html#removePropertyChangeListener-java.beans.PropertyChangeListener-). [Breakpoint.isModifiable](http://www.graalvm.org/truffle/javadoc/com/oracle/truffle/api/debug/Breakpoint.html#isModifiable--) added to be able to distinguish the shared read-only copy of installed Breakpoints.
* [TruffleInstrument.Env.getLanguages()](http://www.graalvm.org/truffle/javadoc/com/oracle/truffle/api/instrumentation/TruffleInstrument.Env.html#getLanguages--) returns languages by their IDs instead of MIME types when the new polyglot API is used.
* Deprecated [ExactMath.addExact(int, int)](http://www.graalvm.org/truffle/javadoc/com/oracle/truffle/api/ExactMath.html#addExact-int-int-), [ExactMath.addExact(long, long)](http://www.graalvm.org/truffle/javadoc/com/oracle/truffle/api/ExactMath.html#addExact-long-long-), [ExactMath.subtractExact(int, int)](http://www.graalvm.org/truffle/javadoc/com/oracle/truffle/api/ExactMath.html#subtractExact-int-int-), [ExactMath.subtractExact(long, long)](http://www.graalvm.org/truffle/javadoc/com/oracle/truffle/api/ExactMath.html#subtractExact-long-long-), [ExactMath.multiplyExact(int, int)](http://www.graalvm.org/truffle/javadoc/com/oracle/truffle/api/ExactMath.html#multiplyExact-int-int-), [ExactMath.multiplyExact(long, long)](http://www.graalvm.org/truffle/javadoc/com/oracle/truffle/api/ExactMath.html#multiplyExact-long-long-). Users can replace these with java.lang.Math utilities of same method names.

## Version 0.26
18-May-2017

* Language can provide additional services and instruments can [look them up](http://www.graalvm.org/truffle/javadoc/com/oracle/truffle/api/instrumentation/TruffleInstrument.Env.html#lookup).
* Renamed `DebugValue.isWriteable` to [DebugValue.isWritable](http://www.graalvm.org/truffle/javadoc/com/oracle/truffle/api/debug/DebugValue.html#isWritable--) to fix spelling.
* [Breakpoint.setCondition](http://www.graalvm.org/truffle/javadoc/com/oracle/truffle/api/debug/Breakpoint.html#setCondition-java.lang.String-) does not throw the IOException any more.
* Added new message [Message.KEY_INFO](http://www.graalvm.org/truffle/javadoc/com/oracle/truffle/api/interop/Message.html#KEY_INFO), and an argument to [Message.KEYS](http://www.graalvm.org/truffle/javadoc/com/oracle/truffle/api/interop/Message.html#KEYS) specifying whether internal keys should be provided. The appropriate foreign access [ForeignAccess.sendKeyInfo](http://www.graalvm.org/truffle/javadoc/com/oracle/truffle/api/interop/ForeignAccess.html#sendKeyInfo-com.oracle.truffle.api.nodes.Node-com.oracle.truffle.api.interop.TruffleObject-java.lang.Object-), [ForeignAccess.sendKeys](http://www.graalvm.org/truffle/javadoc/com/oracle/truffle/api/interop/ForeignAccess.html#sendKeys-com.oracle.truffle.api.nodes.Node-com.oracle.truffle.api.interop.TruffleObject-boolean-) and a new factory [ForeignAccess.Factory26](http://www.graalvm.org/truffle/javadoc/com/oracle/truffle/api/interop/ForeignAccess.Factory26.html).
* A new [KeyInfo](http://www.graalvm.org/truffle/javadoc/com/oracle/truffle/api/interop/KeyInfo.html) utility class added to help with dealing with bit flags.
* Added new Java interop utility methods: [JavaInterop.getKeyInfo](http://www.graalvm.org/truffle/javadoc/com/oracle/truffle/api/interop/java/JavaInterop.html#getKeyInfo-com.oracle.truffle.api.interop.TruffleObject-java.lang.Object-) and [JavaInterop.getMapView](http://www.graalvm.org/truffle/javadoc/com/oracle/truffle/api/interop/java/JavaInterop.html#getMapView-java.util.Map-boolean-).
* Added [metadata](http://www.graalvm.org/truffle/javadoc/com/oracle/truffle/api/metadata/package-summary.html) package, intended for APIs related to guest language structure and consumed by tools.
* Added [ScopeProvider](http://www.graalvm.org/truffle/javadoc/com/oracle/truffle/api/metadata/ScopeProvider.html) to provide a hierarchy of scopes enclosing the given node. The scopes are expected to contain variables valid at the associated node.
* Added [Scope](http://www.graalvm.org/truffle/javadoc/com/oracle/truffle/api/metadata/Scope.html) for instruments to get a list of scopes enclosing the given node. The scopes contain variables valid at the provided node.
* Added [DebugScope](http://www.graalvm.org/truffle/javadoc/com/oracle/truffle/api/debug/DebugScope.html), [DebugStackFrame.getScope](http://www.graalvm.org/truffle/javadoc/com/oracle/truffle/api/debug/DebugStackFrame.html#getScope--) and [DebugValue.getScope](http://www.graalvm.org/truffle/javadoc/com/oracle/truffle/api/debug/DebugValue.html#getScope--) to allow debuggers to retrieve the scope information and associated variables.
* Deprecated [DebugStackFrame.iterator](http://www.graalvm.org/truffle/javadoc/com/oracle/truffle/api/debug/DebugStackFrame.html) and [DebugStackFrame.getValue](http://www.graalvm.org/truffle/javadoc/com/oracle/truffle/api/debug/DebugStackFrame.html), [DebugStackFrame.getScope](http://www.graalvm.org/truffle/javadoc/com/oracle/truffle/api/debug/DebugStackFrame.html#getScope--) is to be used instead.
* Added [Cached.dimensions()](http://www.graalvm.org/truffle/javadoc/com/oracle/truffle/api/dsl/Cached.html) to specify compilation finalness of cached arrays.
* [SuspendedEvent.prepareStepOut](http://www.graalvm.org/truffle/javadoc/com/oracle/truffle/api/debug/SuspendedEvent.html#prepareStepOut-int-) has a `stepCount` argument for consistency with other prepare methods. The no-argument method is deprecated.
* Multiple calls to `SuspendedEvent.prepare*()` methods accumulate the requests to create a composed action. This allows creation of debugging meta-actions.
* [JavaInterop.toJavaClass](http://www.graalvm.org/truffle/javadoc/com/oracle/truffle/api/interop/java/JavaInterop.html#toJavaClass) can find proper Java class for a wrapped object
* Added environment methods TruffleLanguage.Env.getLanguages(), TruffleLanguage.Env.getInstruments(), TruffleInstrument.Env.getLanguages(), TruffleInstrument.Env.getInstruments() that allows languages or instruments to inspect some basic information about other installed languages or instruments.
* Added lookup methods TruffleLanguage.Env.lookup(LanguageInfo, Class), TruffleLanguage.Env.lookup(InstrumentInfo, Class), TruffleInstrument.Env.lookup(LanguageInfo, Class) and TruffleInstrument.Env.lookup(InstrumentInfo, Class) that allows the exchange of services between instruments and languages.
* Added [EventContext.isLanguageContextInitialized](http://www.graalvm.org/truffle/javadoc/com/oracle/truffle/api/instrumentation/EventContext.html#isLanguageContextInitialized--) to be able to test language context initialization in instruments.
* Added [SuspensionFilter](http://www.graalvm.org/truffle/javadoc/com/oracle/truffle/api/debug/SuspensionFilter.html) class, [DebuggerSession.setSteppingFilter](http://www.graalvm.org/truffle/javadoc/com/oracle/truffle/api/debug/DebuggerSession.html#setSteppingFilter-com.oracle.truffle.api.debug.SuspensionFilter-) and [SuspendedEvent.isLanguageContextInitialized](http://www.graalvm.org/truffle/javadoc/com/oracle/truffle/api/debug/SuspendedEvent.html#isLanguageContextInitialized--) to be able to ignore language context initialization during debugging.

## Version 0.25
3-Apr-2017

* Added [Instrumenter.attachOutConsumer](http://www.graalvm.org/truffle/javadoc/com/oracle/truffle/api/instrumentation/Instrumenter.html#attachOutConsumer-T-) and [Instrumenter.attachErrConsumer](http://www.graalvm.org/truffle/javadoc/com/oracle/truffle/api/instrumentation/Instrumenter.html#attachErrConsumer-T-) to receive output from executions run in the associated PolyglotEngine.
* [JavaInterop.asTruffleObject](http://www.graalvm.org/truffle/javadoc/com/oracle/truffle/api/interop/java/JavaInterop.html#asTruffleObject-java.lang.Object-) lists methods as keys
* Deprecated `TypedObject` interface
* Added [PolyglotRuntime](http://www.graalvm.org/truffle/javadoc/com/oracle/truffle/api/vm/PolyglotRuntime.html) for global configuration and to allow engines share resources. The runtime of a PolyglotEngine can be configured using [PolyglotEngine](http://www.graalvm.org/truffle/javadoc/com/oracle/truffle/api/vm/PolyglotEngine.html)`.newBuilder().runtime(runtime).build()`.
* The `getInstruments()` method has been moved from the [PolyglotEngine](http://www.graalvm.org/truffle/javadoc/com/oracle/truffle/api/vm/PolyglotEngine.html) to [PolyglotRuntime](http://www.graalvm.org/truffle/javadoc/com/oracle/truffle/api/vm/PolyglotRuntime.html).
* [TruffleLanguage](http://www.graalvm.org/truffle/javadoc/com/oracle/truffle/api/TruffleLanguage.html) now requires a public default constructor instead of a singleton field named INSTANCE.
* [TruffleLanguage](http://www.graalvm.org/truffle/javadoc/com/oracle/truffle/api/TruffleLanguage.html) now requires a public no argument constructor instead of a singleton field named INSTANCE.
* The [TruffleLanguage](http://www.graalvm.org/truffle/javadoc/com/oracle/truffle/api/TruffleLanguage.html) instance can now be used to share code and assumptions between engine instances. See the TruffleLanguage javadoc for details.
* Added a new constructor to [RootNode](http://www.graalvm.org/truffle/javadoc/com/oracle/truffle/api/nodes/RootNode.html) with a [TruffleLanguage](http://www.graalvm.org/truffle/javadoc/com/oracle/truffle/api/TruffleLanguage.html) instance as argument. The current constructor was deprecated.  
* Added [RootNode.getLanguage(Class)](http://www.graalvm.org/truffle/javadoc/com/oracle/truffle/api/nodes/RootNode.html) to access the current language implementation instance.
* Added [RootNode.getLanguageInfo](http://www.graalvm.org/truffle/javadoc/com/oracle/truffle/api/nodes/RootNode.html) to access public information about the associated language.
* Added [TruffleLanguage.ContextReference](http://www.graalvm.org/truffle/javadoc/com/oracle/truffle/api/TruffleLanguage.html) class and [TruffleLanguage.getContextReference](http://www.graalvm.org/truffle/javadoc/com/oracle/truffle/api/TruffleLanguage.html).
* Added [Value.getMetaObject](http://www.graalvm.org/truffle/javadoc/com/oracle/truffle/api/vm/TruffleLanguage.html) and [Value.getSouceLocation](http://www.graalvm.org/truffle/javadoc/com/oracle/truffle/api/vm/TruffleLanguage.html)
* Deprecated [RootNode.getExecutionContext](http://www.graalvm.org/truffle/javadoc/com/oracle/truffle/api/nodes/RootNode.html)
* Deprecated [TruffleLanguage.createFindContextNode](http://www.graalvm.org/truffle/javadoc/com/oracle/truffle/api/TruffleLanguage.html) and [TruffleLanguage.findContext](http://www.graalvm.org/truffle/javadoc/com/oracle/truffle/api/TruffleLanguage.html).
* Deprecated [Node.getLanguage](http://www.graalvm.org/truffle/javadoc/com/oracle/truffle/api/nodes/Node.html).
* Deprecated [MessageResolution.language](http://www.graalvm.org/truffle/javadoc/com/oracle/truffle/api/nodes/Node.html) without replacement. (jackpot rule available)
* Deprecated [ExecutionContext](http://www.graalvm.org/truffle/javadoc/com/oracle/truffle/api/ExecutionContext.html), use RootNode#getCompilerOptions().
* Added [TruffleInstrument.Registration.services()](http://www.graalvm.org/truffle/javadoc/com/oracle/truffle/api/instrumentation/TruffleInstrument.Registration#services) to support declarative registration of services
* Deprecated internal class DSLOptions. Will be removed in the next release.
* Deprecated [Shape.getData()](http://www.graalvm.org/truffle/javadoc/com/oracle/truffle/api/object/Shape.html) and [ObjectType.createShapeData(Shape)](http://www.graalvm.org/truffle/javadoc/com/oracle/truffle/api/object/ObjectType.html) without replacement.
* Added [TruffleRunner](http://www.graalvm.org/truffle/javadoc/com/oracle/truffle/tck/TruffleRunner.html) JUnit runner for unit testing Truffle compilation.

## Version 0.24
1-Mar-2017
* Added possibility to activate/deactivate breakpoints via [DebuggerSession.setBreakpointsActive](http://www.graalvm.org/truffle/javadoc/com/oracle/truffle/api/debug/DebuggerSession.html#setBreakpointsActive-boolean-) and get the active state via [DebuggerSession.isBreakpointsActive](http://www.graalvm.org/truffle/javadoc/com/oracle/truffle/api/debug/DebuggerSession.html#isBreakpointsActive--).
* Deprecated the send methods in [ForeignAccess](http://www.graalvm.org/truffle/javadoc/com/oracle/truffle/api/interop/ForeignAccess.html) and added a a new version that does not require a frame parameter. ([Jackpot](https://bitbucket.org/jlahoda/jackpot30/wiki/Home) rule for automatic migration available)
* Made [@NodeChild](http://www.graalvm.org/truffle/javadoc/com/oracle/truffle/api/dsl/NodeChild.html) and [@NodeField](http://www.graalvm.org/truffle/javadoc/com/oracle/truffle/api/dsl/NodeField.html) annotations repeatable
* Added Truffle Native Function Interface.
* Abstract deprecated methods in [NodeClass](http://www.graalvm.org/truffle/javadoc/com/oracle/truffle/api/nodes/NodeClass.html) have default implementation
* Added [RootNode.cloneUninitialized](http://www.graalvm.org/truffle/javadoc/com/oracle/truffle/api/nodes/RootNode.html) that allows an optimizing runtime to efficiently create uninitialized clones of root nodes on demand.

## Version 0.23
1-Feb-2017
* Incompatible: Removed most of deprecated APIs from the [com.oracle.truffle.api.source package](http://www.graalvm.org/truffle/javadoc/com/oracle/truffle/api/source/package-summary.html).
* Enabled the new flat generated code layout for Truffle DSL as default. To use it just recompile your guest language with latest Truffle annotation processor. The new layout uses a bitset to encode the states of specializations instead of using a node chain for efficiency. The number of specializations per operation is now limited to 127 (with no implicit casts used). All changes in the new layout are expected to be compatible with the old layout. The optimization strategy for implicit casts and fallback handlers changed and might produce different peak performance results.
* Deprecated the frame argument for [IndirectCallNode](http://www.graalvm.org/truffle/javadoc/com/oracle/truffle/api/nodes/IndirectCallNode.html) and [DirectCallNode](http://www.graalvm.org/truffle/javadoc/com/oracle/truffle/api/nodes/DirectCallNode.html). The frame argument is no longer required.
* Deprecated [FrameInstance](http://www.graalvm.org/truffle/javadoc/com/oracle/truffle/api/frame/FrameInstance.html).getFrame(FrameAccess, boolean). Usages need to be replaced by FrameInstance.getFrame(FrameAccess). The slowPath parameter was removed without replacement.
* Deprecated FrameAccess.NONE without replacement.
* [FrameInstance](http://www.graalvm.org/truffle/javadoc/com/oracle/truffle/api/frame/FrameInstance.html).getFrame now throws an AssertionError if a local variable of a frame was written in READ_ONLY frame access mode.

## Version 0.22
13-Jan-2017
* [TruffleLanguage.isVisible](http://www.graalvm.org/truffle/javadoc/com/oracle/truffle/api/TruffleLanguage.html#isVisible-C-java.lang.Object-) allows languages to control printing of values in interactive environments
* [PolyglotEngine](http://www.graalvm.org/truffle/javadoc/com/oracle/truffle/api/vm/PolyglotEngine.html)`.findGlobalSymbols` that returns `Iterable`
* [TruffleLanguage](http://www.graalvm.org/truffle/javadoc/com/oracle/truffle/api/TruffleLanguage.html)`.importSymbols` that returns `Iterable`
* [RootNode.setCallTarget](http://www.graalvm.org/truffle/javadoc/com/oracle/truffle/api/nodes/RootNode.html#setCallTarget-com.oracle.truffle.api.RootCallTarget-) is deprecated
* Generic parsing method [TruffleLanguage](http://www.graalvm.org/truffle/javadoc/com/oracle/truffle/api/TruffleLanguage.html).`parse(`[ParsingRequest](http://www.graalvm.org/truffle/javadoc/com/oracle/truffle/api/TruffleLanguage.ParsingRequest.html) `)` replaces now deprecated multi-argument `parse` method.
* Added [TruffleLanguage.findMetaObject](http://www.graalvm.org/truffle/javadoc/com/oracle/truffle/api/TruffleLanguage.html#findMetaObject-C-java.lang.Object-) and [DebugValue.getMetaObject](http://www.graalvm.org/truffle/javadoc/com/oracle/truffle/api/debug/DebugValue.html#getMetaObject--) to retrieve a meta-object of a value.
* Added [TruffleLanguage.findSourceLocation](http://www.graalvm.org/truffle/javadoc/com/oracle/truffle/api/TruffleLanguage.html#findSourceLocation-C-java.lang.Object-) and [DebugValue.getSourceLocation](http://www.graalvm.org/truffle/javadoc/com/oracle/truffle/api/debug/DebugValue.html#getSourceLocation--) to retrieve a source section where a value is declared.
* Added [TruffleLanguage.Registration.interactive()](http://www.graalvm.org/truffle/javadoc/com/oracle/truffle/api/TruffleLanguage.Registration.html#interactive--) and [PolyglotEngine.Language.isInteractive()](http://www.graalvm.org/truffle/javadoc/com/oracle/truffle/api/vm/PolyglotEngine.Language.html#isInteractive--) to inform about language interactive capability
* Deprecated the @[Specialization](http://www.graalvm.org/truffle/javadoc/com/oracle/truffle/api/dsl/Specialization.html) contains attribute and renamed it to replaces.
* Deprecated @[ShortCircuit](http://www.graalvm.org/truffle/javadoc/com/oracle/truffle/api/dsl/ShortCircuit.html) DSL annotation without replacement. It is recommended to implement short circuit nodes manually without using the DSL.
* Added Truffle DSL [introspection API](http://www.graalvm.org/truffle/javadoc/com/oracle/truffle/api/dsl/Introspection.html) that provides runtime information for specialization activation and cached data.

## Version 0.21
6-Dec-2016
* Added [Source.isInteractive()](http://www.graalvm.org/truffle/javadoc/com/oracle/truffle/api/source/Source.html#isInteractive--) to inform languages of a possibility to use polyglot engine streams during execution.
* Unavailable [SourceSection](http://www.graalvm.org/truffle/javadoc/com/oracle/truffle/api/source/SourceSection.html)s created by different calls to createUnavailableSection() are no longer equals(). This means builtins can share a single Source and call createUnavailableSection() for each builtin to be considered different in instrumentation.

## Version 0.20
23-Nov-2016
* Deprecated [Node.getAtomicLock()](http://www.graalvm.org/truffle/javadoc/com/oracle/truffle/api/nodes/Node.html#getAtomicLock--) and replaced it with Node.getLock() which returns a Lock.
* Switching the source and target levels to 1.8
* Significant improvements in Java/Truffle interop

## Version 0.19
27-Oct-2016
* New helper methods in [JavaInterop](http://www.graalvm.org/truffle/javadoc/com/oracle/truffle/api/interop/java/JavaInterop.html): `isArray`, `isBoxed`, `isNull`, `isPrimitive`, `unbox`, `asTruffleValue`.
* Relaxed the restrictions for calling methods on [SuspendedEvent](http://www.graalvm.org/truffle/javadoc/com/oracle/truffle/api/debug/SuspendedEvent.html) and [DebugStackFrame](http://www.graalvm.org/truffle/javadoc/com/oracle/truffle/api/debug/DebugStackFrame.html) from other threads than the execution thread. Please see the javadoc of the individual methods for details.

## Version 0.18
1-Oct-2016
* Added [Instrumenter](http://www.graalvm.org/truffle/javadoc/com/oracle/truffle/api/instrumentation/Instrumenter.html).querySourceSections(SourceSectionFilter) to get a filtered list of loaded instances.
* Added [SourceSectionFilter](http://www.graalvm.org/truffle/javadoc/com/oracle/truffle/api/instrumentation/SourceSectionFilter.html).ANY, which always matches.
* Added [Message.KEYS](http://www.graalvm.org/truffle/javadoc/com/oracle/truffle/api/interop/Message.html#KEYS) to let languages enumerate properties of its objects
* Deprecated [LineLocation](http://www.graalvm.org/truffle/javadoc/com/oracle/truffle/api/source/LineLocation.html), [SourceSection](http://www.graalvm.org/truffle/javadoc/com/oracle/truffle/api/source/SourceSection.html).getLineLocation(), [Source](http://www.graalvm.org/truffle/javadoc/com/oracle/truffle/api/source/Source.html).createLineLocation(int) without replacement.
* Deprecated [SourceSection](http://www.graalvm.org/truffle/javadoc/com/oracle/truffle/api/source/SourceSection.html).getShortDescription(); users can replace uses with their own formatting code.
* Deprecated [SourceSection](http://www.graalvm.org/truffle/javadoc/com/oracle/truffle/api/source/SourceSection.html).createUnavailable(String, String) and replaced it with.
* Added [Source](http://www.graalvm.org/truffle/javadoc/com/oracle/truffle/api/source/Source.html).createUnavailableSection(), [SourceSection](http://www.graalvm.org/truffle/javadoc/com/oracle/truffle/api/source/SourceSection.html).isAvailable() to find out whether a source section is available.
* [SourceSection](http://www.graalvm.org/truffle/javadoc/com/oracle/truffle/api/source/SourceSection.html).createSourceSection(int,int) now only throws IllegalArgumentExceptions if indices that are out of bounds with the source only when assertions (-ea) are enabled.
* Deprecated [Source](http://www.graalvm.org/truffle/javadoc/com/oracle/truffle/api/source/Source.html).createSection(int, int, int, int)

## Version 0.17
1-Sep-2016

#### Removals, Deprecations and Breaking Changes

* This release removes many deprecated APIs and is thus slightly incompatible
  * Remove deprecated instrumentation API package `com.oracle.truffle.api.instrument` and all its classes.
  * Remove deprecated API method [TruffleLanguage](http://www.graalvm.org/truffle/javadoc/com/oracle/truffle/api/TruffleLanguage.html)`.isInstrumentable(Node)`, `TruffleLanguage.getVisualizer()`, `TruffleLanguage.createWrapperNode()`, `TruffleLanguage.Env.instrumenter()`, `RootNode.applyInstrumentation()`
  * Remove deprecated API [Debugger](http://www.graalvm.org/truffle/javadoc/com/oracle/truffle/api/debug/Debugger.html)`.setTagBreakpoint`
  * Remove deprecated API [RootNode](http://www.graalvm.org/truffle/javadoc/com/oracle/truffle/api/nodes/RootNode.html)`.applyInstrumentation`
  * Remove deprecated tagging API in [SourceSection](http://www.graalvm.org/truffle/javadoc/com/oracle/truffle/api/source/SourceSection.html) and [Source](http://www.graalvm.org/truffle/javadoc/com/oracle/truffle/api/source/Source.html).

* [PolyglotEngine](http://www.graalvm.org/truffle/javadoc/com/oracle/truffle/api/vm/PolyglotEngine.html)
`eval` method and few similar ones no longer declare `throws IOException`.
The I/O now only occurs when operating with [Source](http://www.graalvm.org/truffle/javadoc/com/oracle/truffle/api/source/Source.html).
The evaluation of already loaded sources doesn't need to perform any I/O operations and
thus it makes little sense to require callers to handle the `IOException`.
This change is binary compatible, yet it is source *incompatible* change.
You may need to [adjust your sources](https://github.com/graalvm/fastr/commit/09ab156925d24bd28837907cc2ad336679afc7a2)
to compile.
* Deprecate support for the "identifier" associated with each [SourceSection](http://www.graalvm.org/truffle/javadoc/com/oracle/truffle/api/source/SourceSection.html)
* Deprecated `PolyglotEngine.Builder.onEvent(EventConsumer)` and class `EventConsumer`, debugger events are now dispatched using the `DebuggerSession`.
* [@Fallback](http://www.graalvm.org/truffle/javadoc/com/oracle/truffle/api/dsl/Fallback.html) does not support type specialized arguments anymore.

#### Additions

* All debugging APIs are now thread-safe and can be used from other threads.
* Changed the debugging API to a session based model.
  * Added [Debugger](http://www.graalvm.org/truffle/javadoc/com/oracle/truffle/api/debug/Debugger.html)`.find(TruffleLanguage.Env)` to lookup the debugger when inside a guest language implementation.
  * Added [Debugger](http://www.graalvm.org/truffle/javadoc/com/oracle/truffle/api/debug/Debugger.html)`.startSession(SuspendedCallback)` to start a new debugging session using a SuspendedCallback as replacement for `ExecutionEvent.prepareStepInto()`.
  * Added class [DebuggerSession](http://www.graalvm.org/truffle/javadoc/com/oracle/truffle/api/debug/DebuggerSession.html) which represents a debugger session where breakpoints can be installed and the execution can be suspended and resumed.
  * Added [Breakpoint](http://www.graalvm.org/truffle/javadoc/com/oracle/truffle/api/debug/Breakpoint.html)`.newBuilder` methods to create a new breakpoint using the builder pattern based on Source, URI or SourceSections.
  * Added [Breakpoint](http://www.graalvm.org/truffle/javadoc/com/oracle/truffle/api/debug/Breakpoint.html)`.isResolved()` to find out whether the source location of a breakpoint is loaded by the guest language.
  * Added [Breakpoint](http://www.graalvm.org/truffle/javadoc/com/oracle/truffle/api/debug/Breakpoint.html)`.isDisposed()` to find out whether a breakpoint is disposed.
  * Added [SuspendedEvent](http://www.graalvm.org/truffle/javadoc/com/oracle/truffle/api/debug/SuspendedEvent.html)`.getReturnValue()` to get return values of calls during debugging.
  * Added [SuspendedEvent](http://www.graalvm.org/truffle/javadoc/com/oracle/truffle/api/debug/SuspendedEvent.html)`.getBreakpoints()` to return the breakpoints that hit for a suspended event.
  * Added [SuspendedEvent](http://www.graalvm.org/truffle/javadoc/com/oracle/truffle/api/debug/SuspendedEvent.html)`.getStackFrames()` to return all guest language stack frames.
  * Added [SuspendedEvent](http://www.graalvm.org/truffle/javadoc/com/oracle/truffle/api/debug/SuspendedEvent.html)`.getTopStackFrame()` to return the topmost stack frame.
  * Added [SuspendedEvent](http://www.graalvm.org/truffle/javadoc/com/oracle/truffle/api/debug/SuspendedEvent.html)`.getSourceSection()` to return the current guest language execution location
  * Added [SuspendedEvent](http://www.graalvm.org/truffle/javadoc/com/oracle/truffle/api/debug/SuspendedEvent.html)`.getSourceSections()` to return all guest language execution locations of the current method in the AST.
  * Added class [DebugStackFrame](http://www.graalvm.org/truffle/javadoc/com/oracle/truffle/api/debug/DebugStackFrame.html) which represents a guest language stack frame. Allows to get values from the current stack frame, access stack values and evaluate inline expressions.
  * Added class [DebugValue](http://www.graalvm.org/truffle/javadoc/com/oracle/truffle/api/debug/DebugValue.html) which represents a value on a stack frame or the result of an evaluated expression.
  * Added class [DebuggerTester](http://www.graalvm.org/truffle/javadoc/com/oracle/truffle/api/debug/DebuggerTester.html) which represents a utility for testing guest language debugger support more easily.
  * Deprecated [Breakpoint](http://www.graalvm.org/truffle/javadoc/com/oracle/truffle/api/debug/Breakpoint.html)`.getCondition()` and replaced it with [Breakpoint](http://www.graalvm.org/truffle/javadoc/com/oracle/truffle/api/debug/Breakpoint.html)`.getConditionExpression()` to return a String instead of a Source object.
  * Deprecated [Breakpoint](http://www.graalvm.org/truffle/javadoc/com/oracle/truffle/api/debug/Breakpoint.html)`.setCondition(String)` and replaced it with [Breakpoint](http://www.graalvm.org/truffle/javadoc/com/oracle/truffle/api/debug/Breakpoint.html)`.setConditionExpression(String)` to avoid throwing IOException.
  * Deprecated class `ExecutionEvent` and replaced it with [Debugger](http://www.graalvm.org/truffle/javadoc/com/oracle/truffle/api/debug/Debugger.html)`.startSession(SuspendedCallback)`
  * Deprecated [Debugger](http://www.graalvm.org/truffle/javadoc/com/oracle/truffle/api/debug/Debugger.html) methods setLineBreakpoint, getBreakpoints, pause. Replacements are available in the DebuggerSession class
  * Deprecated [Breakpoint](http://www.graalvm.org/truffle/javadoc/com/oracle/truffle/api/debug/Breakpoint.html)`.getState()` to be replaced with [Breakpoint](http://www.graalvm.org/truffle/javadoc/com/oracle/truffle/api/debug/Breakpoint.html)isResolved(), [Breakpoint](http://www.graalvm.org/truffle/javadoc/com/oracle/truffle/api/debug/Breakpoint.html)isDisposed() and [Breakpoint](http://www.graalvm.org/truffle/javadoc/com/oracle/truffle/api/debug/Breakpoint.html)`.isEnabled()`.
  * Deprecated [SuspendedEvent](http://www.graalvm.org/truffle/javadoc/com/oracle/truffle/api/debug/SuspendedEvent.html)`.getNode()` and [SuspendedEvent](http://www.graalvm.org/truffle/javadoc/com/oracle/truffle/api/debug/SuspendedEvent.html).getFrame() without direct replacement.
  * Deprecated [SuspendedEvent](http://www.graalvm.org/truffle/javadoc/com/oracle/truffle/api/debug/SuspendedEvent.html)`.getRecentWarnings()` and replaced it with [SuspendedEvent](http://www.graalvm.org/truffle/javadoc/com/oracle/truffle/api/debug/SuspendedEvent.html).getBreakpointConditionException(Breakpoint)
  * Deprecated [SuspendedEvent](http://www.graalvm.org/truffle/javadoc/com/oracle/truffle/api/debug/SuspendedEvent.html)`.eval` and replaced it with `DebugStackFrame.eval(String)`
  * Deprecated [SuspendedEvent](http://www.graalvm.org/truffle/javadoc/com/oracle/truffle/api/debug/SuspendedEvent.html)`.getStack()` and replaced it with [SuspendedEvent](http://www.graalvm.org/truffle/javadoc/com/oracle/truffle/api/debug/SuspendedEvent.html).getStackFrames()
  * Deprecated [SuspendedEvent](http://www.graalvm.org/truffle/javadoc/com/oracle/truffle/api/debug/SuspendedEvent.html)`.toString(Object, FrameInstance)` and replaced it with `DebugValue.as(String.class)`.

* [TruffleLanguage.createContext](http://www.graalvm.org/truffle/javadoc/com/oracle/truffle/api/TruffleLanguage.html#createContext-com.oracle.truffle.api.TruffleLanguage.Env-)
supports [post initialization callback](http://www.graalvm.org/truffle/javadoc/com/oracle/truffle/api/TruffleLanguage.html#initializeContext-C-)
* Added [SourceSectionFilter.Builder](http://www.graalvm.org/truffle/javadoc/com/oracle/truffle/api/instrumentation/SourceSectionFilter.Builderhtml).`sourceIs(SourcePredicate)` to filter for source sections with a custom source predicate.
* Added [TruffleInstrument.Env](http://www.graalvm.org/truffle/javadoc/com/oracle/truffle/api/instrumentation/TruffleInstrument.Env.html).`isEngineRoot(RootNode)` to find out where the context of the current evaluation ends when looking up the guest language stack trace with `TruffleRuntime.iterateFrames()`.
* Added [TruffleInstrument.Env](http://www.graalvm.org/truffle/javadoc/com/oracle/truffle/api/instrumentation/TruffleInstrument.Env.html).`toString(Node, Object)` to allow string conversions for objects given a Node to identify the guest language.
* Added [EventContext](http://www.graalvm.org/truffle/javadoc/com/oracle/truffle/api/instrumentation/EventContext.html).`lookupExecutionEventNode(EventBinding)` to lookup other execution event nodes using the binding at a source location.
* Added [Node.getAtomicLock()](http://www.graalvm.org/truffle/javadoc/com/oracle/truffle/api/nodes/Node.html#getAtomicLock--) to allow atomic updates that avoid creating a closure.

## Version 0.16
* [Layout](http://www.graalvm.org/truffle/javadoc/com/oracle/truffle/api/object/dsl/Layout.html)
  now accepts an alternative way to construct an object with the `build` method instead of `create`.
* [TruffleTCK](http://www.graalvm.org/truffle/javadoc/com/oracle/truffle/tck/TruffleTCK.html) tests simple operation on foreign objects. For example, a simple WRITE accesss, a HAS_SIZE access, or an IS_NULL access. It also tests the message resolution of Truffle language objects, which enables using them in other languages.

## Version 0.15
1-Jul-2016
* [Source](http://www.graalvm.org/truffle/javadoc/com/oracle/truffle/api/source/Source.html) shall be
constructed via its `newBuilder` methods. The other ways to construct or modify
source objects are now deprecated.
* [RootNode.getName](http://www.graalvm.org/truffle/javadoc/com/oracle/truffle/api/nodes/RootNode.html#getName--)
to provide name of a method or function it represents.
* Instruments are now [loaded eagerly](https://github.com/graalvm/graal/commit/81018616abb0d4ae68e98b7fcd6fda7c8d0393a2) -
which has been reported as an observable behavioral change.
* The [Instrumenter](http://www.graalvm.org/truffle/javadoc/com/oracle/truffle/api/instrumentation/Instrumenter.html)
now allows one to observe when sources and source sections are being loaded via
[attaching a listener](http://www.graalvm.org/truffle/javadoc/com/oracle/truffle/api/instrumentation/Instrumenter.html#attachLoadSourceListener-com.oracle.truffle.api.instrumentation.SourceSectionFilter-T-boolean-).
* Control the way loops are exploded with a new [LoopExplosionKind](http://www.graalvm.org/truffle/javadoc/com/oracle/truffle/api/nodes/ExplodeLoop.LoopExplosionKind.html)
enum.
* [SuspendedEvent](http://www.graalvm.org/truffle/javadoc/com/oracle/truffle/api/debug/SuspendedEvent.html#toString-java.lang.Object-com.oracle.truffle.api.frame.FrameInstance-)
provides a way to convert any value on stack to its string representation.
* [TruffleTCK](http://www.graalvm.org/truffle/javadoc/com/oracle/truffle/tck/TruffleTCK.html) checks
whether languages properly support being interrupted after a time out
* Language implementations are encouraged to mark their internal sources as
[internal](http://www.graalvm.org/truffle/javadoc/com/oracle/truffle/api/source/Source.html#isInternal--)

## Version 0.14
2-Jun-2016
* [Source](http://www.graalvm.org/truffle/javadoc/com/oracle/truffle/api/source/Source.html) has been
rewritten to be more immutable. Once (part of) content of a source is loaded, it cannot be
changed.
* Methods `fromNamedAppendableText`, `fromNamedText` and `setFileCaching` of
`Source` has been deprecated as useless or not well defined
* New method `Source`.[getURI()](http://www.graalvm.org/truffle/javadoc/com/oracle/truffle/api/source/Source.html#getURI--)
has been introduced and should be used as a persistent identification of `Source` rather than
existing `getName()` & co. methods. Debugger is using the `URI` to
[attach breakpoints](http://www.graalvm.org/truffle/javadoc/com/oracle/truffle/api/debug/Debugger.html#setLineBreakpoint-int-java.net.URI-int-boolean-)
to not yet loaded sources
* Debugger introduces new [halt tag](http://www.graalvm.org/truffle/javadoc/com/oracle/truffle/api/debug/DebuggerTags.AlwaysHalt.html) to
make it easier to simulate concepts like JavaScript's `debugger` statement
* Debugger can be paused via the Debugger.[pause](http://www.graalvm.org/truffle/javadoc/com/oracle/truffle/api/debug/Debugger.html#pause--)
method
* [@CompilationFinal](http://www.graalvm.org/truffle/javadoc/com/oracle/truffle/api/CompilerDirectives.CompilationFinal.html)
annotation can now specify whether the finality applies to array elements as well
* [TruffleTCK](http://www.graalvm.org/truffle/javadoc/com/oracle/truffle/tck/TruffleTCK.html) has been
enhanced to test behavior of languages with respect to foreign array objects


## Version 0.13
22-Apr-2016
* `AcceptMessage` has been deprecated, replaced by
[MessageResolution](http://www.graalvm.org/truffle/javadoc/com/oracle/truffle/api/interop/MessageResolution.html) &
[co](http://www.graalvm.org/truffle/javadoc/com/oracle/truffle/api/interop/Resolve.html). annotations.
Now all message-oriented annotations need to be placed in a single source file.
That simplifies readability as well as improves incremental compilation in certain systems.
* Deprecated `Node.assignSourceSection` removed. This reduces the amount of memory
occupied by [Node](http://www.graalvm.org/truffle/javadoc/com/oracle/truffle/api/nodes/Node.html)
instance.
* `PolyglotEngine.Value.execute` is now as fast as direct `CallTarget.call`.
Using the [PolyglotEngine](http://www.graalvm.org/truffle/javadoc/com/oracle/truffle/api/vm/PolyglotEngine.html)
abstraction now comes with no overhead. Just [JPDA debuggers](http://wiki.apidesign.org/wiki/Truffle#Debugging_from_NetBeans)
need to
[turn debugging on](http://www.graalvm.org/truffle/javadoc/com/oracle/truffle/api/debug/Debugger.html#find-com.oracle.truffle.api.vm.PolyglotEngine-)
explicitly.
* Sharing of efficient code/AST between multiple instances of
[PolyglotEngine](http://www.graalvm.org/truffle/javadoc/com/oracle/truffle/api/vm/PolyglotEngine.html)
is possible. Using more than one `PolyglotEngine` resulted in code de-opt previously.
That isn't the case anymore. Future version of the API will provide explicit control
over the set of engines that share the code.
* Simple language JAR no longer contains test classes. There is a separate simple language tests distribution.

## Version 0.12
* The Instrumentation Framework has been revised and has new APIs that are integrated into the PolyglotEngine.
* Instrumentation support required of language implementations is specified as abstract methods on TruffleLanguage.
* Clients access instrumentation services via an instance of Instrumenter, provided by the Polyglot framework.
* `TruffleRuntime#iterateFrames` now starts at the current frame.

## Version 0.11
28-Jan-2016
* Improved interop API
* PolyglotEngine.Builder.getConfig
* TruffleLanguage.Env.isMimeTypeSupported

## Version 0.10
18-Dec-2015
* Profile API classes moved into its own com.oracle.truffle.api.profiles package

## Version 0.9
21-Oct-2015
* Debugger API

## Version 0.8
17-Jul-2015, [Repository Revision](http://lafo.ssw.uni-linz.ac.at/hg/truffle/shortlog/graal-0.8)
* The Truffle repository no longer contains Graal
* PolyglotEngine is an entry point for creating, building and running multi language Truffle systems
* Implement TruffleLanguage and use @Registration to register your language into the Truffle polyglot system
* Include Truffle TCK (test compatibility kit) into your test cases to verify your language implementation is compliant enough
* Interoperability API polished
* Cleanup of Source related API

## Version 0.7
29-Apr-2015, [Repository Revision](http://hg.openjdk.java.net/graal/graal/shortlog/graal-0.7)
* New, faster partial evaluation (no more TruffleCache).
* If a method is annotated with @ExplodeLoop and contains a loop that can not be exploded, partial evaluation will fail.
* Truffle background compilation is now multi-threaded.
* Experimental merge=true flag for @ExplodeLoop allows building bytecode-based interpreters (see BytecodeInterpreterPartialEvaluationTest).
* Added Node#deepCopy as primary method to copy ASTs.
* Disable inlining across Truffle boundary by default. New option TruffleInlineAcrossTruffleBoundary default false.
* Node.replace(Node) now guards against non-assignable replacement, and Node.isReplacementSafe(Node) checks in advance.
* Instrumentation:  AST "probing" is now safe and implemented by Node.probe(); language implementors need only implement Node.isInstrumentable() and Node.createWrapperNode().
* Instrumentation:  A new framework defines a category of  simple "instrumentation tools" that can be created, configured, and installed, after which they autonomously collect execution data of some kind.
* Instrumentation:  A new example "instrumentation tool" is a language-agnostic collector of code coverage information (CoverageTracker); there are two other examples.
* Removed unsafe compiler directives; use `sun.misc.Unsafe` instead.
* Removed `Node#onAdopt()`.
* Implemented a new generated code layout that reduces the code size.
* Changed all methods enclosed in a @TypeSystem must now be static.
* Changed all methods enclosed in generated type system classes are now static.
* Deprecated the type system constant used in the generated type system classes.
* Changed NodeFactory implementations are no longer generated by default. Use {Node}Gen#create instead of {Node}Factory#create to create new instances of nodes.
* Added @GenerateNodeFactory to generate NodeFactory implementations for this node and its subclasses.
* Deprecated @NodeAssumptions for removal in the next release.
* Deprecated experimental @Implies for removal in the next release.
* Added new package c.o.t.api.dsl.examples to the c.o.t.api.dsl project containing documented and debug-able Truffle-DSL use cases.
* Changed "typed execute methods" are no longer required for use as specialization return type or parameter. It is now sufficient to declare them in the @TypeSystem.
* Added @Cached annotation to express specialization local state.
* Added Specialization#limit to declare a limit expression for the maximum number of specialization instantiations.
* Changed syntax and semantics of Specialization#assumptions and Specialization#guards. They now use a Java like expression syntax.
* Changed guard expressions that do not bind any dynamic parameter are invoked just once per specialization instantiation. They are now asserted to be true on the fast path.
* Renamed @ImportGuards to @ImportStatic.
* Changed declaring a @TypeSystemReference for a node that contains specializations is not mandatory anymore.
* Changed types used in specializations are not restricted on types declared in the type system anymore.
* Changed nodes that declare all execute methods with the same number of evaluated arguments as specialization arguments do not require @NodeChild annotations anymore.
* Changed types used in checks and casts are not mandatory to be declared in the type system.

## Version 0.6
19-Dec-2014, [Repository Revision](http://hg.openjdk.java.net/graal/graal/shortlog/graal-0.6)
* Instrumentation: add Instrumentable API for language implementors, with most details automated (see package `com.oracle.truffle.api.instrument`).
* The BranchProfile constructor is now private. Use BranchProfile#create() instead.
* Renamed @CompilerDirectives.SlowPath to @CompilerDirectives.TruffleBoundary
* Renamed RootNode#isSplittable to RootNode#isCloningAllowed
* Removed RootNode#split. Cloning ASTs for splitting is now an implementation detail of the Truffle runtime implementation.
* Renamed DirectCallNode#isSplittable to DirectCallNode#isCallTargetCloningAllowed
* Renamed DirectCallNode#split to DirectCallNode#cloneCallTarget
* Renamed DirectCallNode#isSplit to DirectCallNode#isCallTargetCloned
* Added PrimitiveValueProfile.
* Added -G:TruffleTimeThreshold=5000 option to defer compilation for call targets
* Added RootNode#getExecutionContext to identify nodes with languages
* Removed `FrameTypeConversion` interface and changed the corresponding `FrameDescriptor` constructor to have a default value parameter instead.
* Removed `CompilerDirectives.unsafeFrameCast` (equivalent to a `(MaterializedFrame)` cast).
* Added `TruffleRuntime#getCapability` API method.
* Added `NodeInterface` and allowed child field to be declared with interfaces that extend it.
* Added `CompilerOptions` and allowed it to be set for `ExecutionContext` and `RootNode`.
* Added experimental object API (see new project `com.oracle.truffle.api.object`).

## Version 0.5
23-Sep-2014, [Repository Revision](http://hg.openjdk.java.net/graal/graal/shortlog/graal-0.5)
* Added `TruffleRuntime#getCallTargets()` to get all call targets that were created and are still referenced.
* Added `NeverValidAssumption` to complement `AlwaysValidAssumption`.
* Fixed a bug in `AssumedValue` that may not invalidate correctly.
* New option, `-G:+/-TruffleCompilationExceptionsAreThrown`, that will throw an `OptimizationFailedException` for compiler errors.

## Version 0.4
19-Aug-2014, [Repository Revision](http://hg.openjdk.java.net/graal/graal/shortlog/graal-0.4)
### Truffle
* Change API for stack walking to a visitor: `TruffleRuntime#iterateFrames` replaces `TruffleRuntime#getStackTrace`
* New flag `-G:+TraceTruffleCompilationCallTree` to print the tree of inlined calls before compilation.
* `truffle.jar`: strip out build-time only dependency into a seperated JAR file (`truffle-dsl-processor.jar`)
* New flag `-G:+TraceTruffleCompilationAST` to print the AST before compilation.
* New experimental `TypedObject` interface added.
* Added `isVisited` method for `BranchProfile`.
* Added new `ConditionProfile`, `BinaryConditionProfile` and `CountingConditionProfile` utility classes to profile if conditions.

## Version 0.3
9-May-2014, [Repository Revision](http://hg.openjdk.java.net/graal/graal/shortlog/graal-0.3)
* The method `CallTarget#call` takes now a variable number of Object arguments.
* Support for collecting stack traces and for accessing the current frame in slow paths (see `TruffleRuntime#getStackTrace`).
* Renamed `CallNode` to `DirectCallNode`.
* Renamed `TruffleRuntime#createCallNode` to `TruffleRuntime#createDirectCallNode`.
* Added `IndirectCallNode` for calls with a changing `CallTarget`.
* Added `TruffleRuntime#createIndirectCallNode` to create an `IndirectCallNode`.
* `DirectCallNode#inline` was renamed to `DirectCallNode#forceInlining()`.
* Removed deprecated `Node#adoptChild`.

## Version 0.2
25-Mar-2014, [Repository Revision](http://hg.openjdk.java.net/graal/graal/shortlog/graal-0.2)
* New API `TruffleRuntime#createCallNode` to create call nodes and to give the runtime system control over its implementation.
* New API `RootNode#getCachedCallNodes` to get a weak set of `CallNode`s that have registered to call the `RootNode`.
* New API to split the AST of a call-site context sensitively. `CallNode#split`, `CallNode#isSplittable`, `CallNode#getSplitCallTarget`, `CallNode#getCurrentCallTarget`, `RootNode#isSplittable`, `RootNode#split`.
* New API to inline a call-site into the call-graph. `CallNode#isInlinable`, `CallNode#inline`, `CallNode#isInlined`.
* New API for the runtime environment to register `CallTarget`s as caller to the `RootNode`. `CallNode#registerCallTarget`.
* Improved API for counting nodes in Truffle ASTs. `NodeUtil#countNodes` can be used with a `NodeFilter`.
* New API to declare the cost of a Node for use in runtime environment specific heuristics. See `NodeCost`, `Node#getCost` and `NodeInfo#cost`.
* Changed `Node#replace` reason parameter type to `CharSequence` (to enable lazy string building)
* New `Node#insert` method for inserting new nodes into the tree (formerly `adoptChild`)
* New `Node#adoptChildren` helper method that adopts all (direct and indirect) children of a node
* New API `Node#atomic` for atomic tree operations
* Made `Node#replace` thread-safe


## Version 0.1
5-Feb-2014, [Repository Revision](http://hg.openjdk.java.net/graal/graal/shortlog/graal-0.1)
* Initial version of a multi-language framework on top of Graal.<|MERGE_RESOLUTION|>--- conflicted
+++ resolved
@@ -18,10 +18,8 @@
 * GR-46146 Added `TruffleLanguage#ContextLocalProvider` and `TruffleInstrument#ContextLocalProvider`, and deprecated `TruffleLanguage.createContextLocal`, `TruffleLanguage.createContextThreadLocal`, `TruffleInstrument.createContextLocal` and `TruffleInstrument.createContextThreadLocal`. Starting with JDK 21, the deprecated methods trigger the new this-escape warning. The replacement API avoids the warning.
 * GR-44217 In the past, on a GraalVM JDK, languages or instruments could be provided using `-Dtruffle.class.path.append`, but are now loaded from the application module path. The truffle class path is deprecated and should no longer be used, but remains functional. Languages are not picked up from the application class path, so the language first needs to be [migrated](https://github.com/oracle/graal/blob/master/truffle/docs/ModuleMigration.md). Truffle languages or instruments installed as a GraalVM component in the GraalVM JDK are still loaded in an unnamed module. However, GraalVM components will be deprecated, so languages and instruments should be migrated to the module path.
 * GR-44217 (Breaking change) If your language or instrument was specified as Java module, any usages of `@ExportLibrary(useForAOT = true)` or `@GenerateLibrary(defaultExportLookupEnabled = true)` now need to be registered with `@Registration#aotLibraryExports` and `@Registration#defaultLibraryExports`. If your language did not use any of these features, no changes are necessary.
-<<<<<<< HEAD
 * GR-46181 `truffle-tck.jar` is not included in GraalVM artifacts anymore. It is still available via Maven.
 * GR-46181 `truffle-dsl-processor.jar` is not included in GraalVM artifacts anymore. It is still available via Maven.
-=======
 * GR-44222 Deprecated several experimental engine options and moved them to use the `compiler` prefix instead of the `engine` prefix.
 * GR-44222 The following deprecated debugging options were removed in this release:
 	* `engine.InvalidationReprofileCount`: The option no longer has any effect. Remove the usage to migrate.
@@ -32,7 +30,6 @@
 	* `engine.CompilationExceptionsArePrinted`: Use `engine.CompilationFailureAction=Print` instead.
 	* `engine.CompilationExceptionsAreThrown`: Use `engine.CompilationFailureAction=Throw` instead.
 	* `engine.CompilationExceptionsAreFatal`: Use `engine.CompilationFailureAction=ExitVM` instead.
->>>>>>> 8f142f88
 
 
 ## Version 23.0.0
