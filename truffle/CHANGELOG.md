--- conflicted
+++ resolved
@@ -16,16 +16,13 @@
     * Static frame slots are intended for situations where the type of a variable in a frame slots is known ahead of time and does not need any type checks (e.g. in statically typed languages).
 * GR-36557 Introduced `--engine.InliningUseSize` which changes the code size approximation during inlining to an approximation of the size of the graph rather than just the node count. This option is false by default.
 * GR-37310 Add `BytecodeOSRNode.storeParentFrameInArguments` and `BytecodeOSRNode.restoreParentFrameFromArguments` to give languages more control over how frame arguments in bytecode OSR compilations are created.
-<<<<<<< HEAD
 * GR-35280 Implemented new domain specific inlining phase for Truffle interpreter host compilation. 
     * In native image hosts the new optimizations is applied to all methods annotated with `@BytecodeInterpreterSwitch` and methods which were detected to be used for runtime compilation. 
     * On HotSpot hosts the new optimizations will be applied to methods annotated with `@BytecodeInterpreterSwitch` only.
     * The annotation `@BytecodeInterpreterSwitchBoundary` was deprecated. Boundaries for the compilation are now inferred from directives like `CompilerDirective.transferToInterpreter()` and `@TruffleBoundary` automatically.
     * See the [HostOptimization.md](https://github.com/oracle/graal/blob/master/truffle/docs/HostCompilation.md) for further details.
 * GR-38387 Deterministic and declaration order of `InteropLibrary.getMembers()` is now required.
-=======
 * GR-38110 Added option to use `long` values as offsets for accessing memory through `ByteArraySupport`.
->>>>>>> 8b2d1cea
 
 ## Version 22.1.0
 
