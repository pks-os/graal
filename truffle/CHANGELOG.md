--- conflicted
+++ resolved
@@ -8,16 +8,13 @@
 * GR-37493 Added `@DenyReplace` to deny replacement of final node types. 
 * GR-37493 Potentially breaking: Disabled replace of all Truffle DSL generated uncached nodes. If you call `Node.replace()` on an uncached version of a generated node or library it will now fail with an `IllegalArgumentException`. As a rule of thumb, uncached versions of nodes should not ever be stored in `@Child` fields. Instead, they should always be used as singletons.
 * GR-37493 Removed long time deprecated API `NodeFieldAccessor` without replacement. Added a some utility methods in `NodeUtil` as a replacement for this API: `NodeUtil.collectFieldNames(Class)`, `NodeUtil.collectNodeChildren(Node)` and `NodeUtil.collectNodeProperties(Node)`.
-<<<<<<< HEAD
 * GR-37100 Deprecated `BytecodeOSRNode.copyIntoOSRFrame(VirtualFrame, VirtualFrame, int)`, in favor of `BytecodeOSRNode.copyIntoOSRFrame(VirtualFrame, VirtualFrame, int, Object)`.
-=======
 * GR-36944 Added new static APIs to `com.oracle.truffle.api.frame.Frame`:
     * Added new `Static` option to `com.oracle.truffle.api.frame.FrameSlotKind` for index-based slots. Frame slots using this kind cannot be changed to another kind later on. Static frame slots can simultaneously hold one primitive and one object value.
     * Added new `get.../set...` methods postfixed by `Static` for exclusively accessing static frame slots.
     * Added new `copy.../clear...` methods postfixed by `Static` for exclusively copying and clearing static frame slots.
     * Static frame slots are intended for situations where the type of a variable in a frame slots is known ahead of time and does not need any type checks (e.g. in statically typed languages).
 * GR-36557 Introduced `--engine.InliningUseSize` which changes the code size approximation during inlining to an approximation of the size of the graph rather than just the node count. This option is false by default.
->>>>>>> a211b726
 
 ## Version 22.1.0
 
